/*
 *
 * Copyright (C) 2019-2022 Intel Corporation
 *
 * Part of the Unified-Runtime Project, under the Apache License v2.0 with LLVM Exceptions.
 * See LICENSE.TXT
 * SPDX-License-Identifier: Apache-2.0 WITH LLVM-exception
 *
 * @file ur_nullddi.cpp
 *
 */
#include "ur_null.hpp"

namespace driver {
///////////////////////////////////////////////////////////////////////////////
/// @brief Intercept function for urInit
__urdlllocal ur_result_t UR_APICALL urInit(
    ur_device_init_flags_t device_flags ///< [in] device initialization flags.
    ///< must be 0 (default) or a combination of ::ur_device_init_flag_t.
    ) try {
    ur_result_t result = UR_RESULT_SUCCESS;

    // if the driver has created a custom function, then call it instead of using the generic path
    auto pfnInit = d_context.urDdiTable.Global.pfnInit;
    if (nullptr != pfnInit) {
        result = pfnInit(device_flags);
    } else {
        // generic implementation
    }

    return result;
} catch (...) {
    return exceptionToResult(std::current_exception());
}

///////////////////////////////////////////////////////////////////////////////
/// @brief Intercept function for urTearDown
__urdlllocal ur_result_t UR_APICALL urTearDown(
    void *pParams ///< [in] pointer to tear down parameters
    ) try {
    ur_result_t result = UR_RESULT_SUCCESS;

    // if the driver has created a custom function, then call it instead of using the generic path
    auto pfnTearDown = d_context.urDdiTable.Global.pfnTearDown;
    if (nullptr != pfnTearDown) {
        result = pfnTearDown(pParams);
    } else {
        // generic implementation
    }

    return result;
} catch (...) {
    return exceptionToResult(std::current_exception());
}

///////////////////////////////////////////////////////////////////////////////
/// @brief Intercept function for urPlatformGet
__urdlllocal ur_result_t UR_APICALL urPlatformGet(
    uint32_t
        NumEntries, ///< [in] the number of platforms to be added to phPlatforms.
    ///< If phPlatforms is not NULL, then NumEntries should be greater than
    ///< zero, otherwise ::UR_RESULT_ERROR_INVALID_SIZE,
    ///< will be returned.
    ur_platform_handle_t *
        phPlatforms, ///< [out][optional][range(0, NumEntries)] array of handle of platforms.
    ///< If NumEntries is less than the number of platforms available, then
    ///< ::urPlatformGet shall only retrieve that number of platforms.
    uint32_t *
        pNumPlatforms ///< [out][optional] returns the total number of platforms available.
    ) try {
    ur_result_t result = UR_RESULT_SUCCESS;

    // if the driver has created a custom function, then call it instead of using the generic path
    auto pfnGet = d_context.urDdiTable.Platform.pfnGet;
    if (nullptr != pfnGet) {
        result = pfnGet(NumEntries, phPlatforms, pNumPlatforms);
    } else {
        // generic implementation
        for (size_t i = 0; (nullptr != phPlatforms) && (i < NumEntries); ++i) {
            phPlatforms[i] =
                reinterpret_cast<ur_platform_handle_t>(d_context.get());
        }
    }

    return result;
} catch (...) {
    return exceptionToResult(std::current_exception());
}

///////////////////////////////////////////////////////////////////////////////
/// @brief Intercept function for urPlatformGetInfo
__urdlllocal ur_result_t UR_APICALL urPlatformGetInfo(
    ur_platform_handle_t hPlatform, ///< [in] handle of the platform
    ur_platform_info_t propName,    ///< [in] type of the info to retrieve
    size_t propSize, ///< [in] the number of bytes pointed to by pPlatformInfo.
    void *
        pPropValue, ///< [out][optional][typename(propName, propSize)] array of bytes holding
                    ///< the info.
    ///< If Size is not equal to or greater to the real number of bytes needed
    ///< to return the info then the ::UR_RESULT_ERROR_INVALID_SIZE error is
    ///< returned and pPlatformInfo is not used.
    size_t *
        pPropSizeRet ///< [out][optional] pointer to the actual number of bytes being queried by pPlatformInfo.
    ) try {
    ur_result_t result = UR_RESULT_SUCCESS;

    // if the driver has created a custom function, then call it instead of using the generic path
    auto pfnGetInfo = d_context.urDdiTable.Platform.pfnGetInfo;
    if (nullptr != pfnGetInfo) {
        result =
            pfnGetInfo(hPlatform, propName, propSize, pPropValue, pPropSizeRet);
    } else {
        // generic implementation
    }

    return result;
} catch (...) {
    return exceptionToResult(std::current_exception());
}

///////////////////////////////////////////////////////////////////////////////
/// @brief Intercept function for urPlatformGetApiVersion
__urdlllocal ur_result_t UR_APICALL urPlatformGetApiVersion(
    ur_platform_handle_t hPlatform, ///< [in] handle of the platform
    ur_api_version_t *pVersion      ///< [out] api version
    ) try {
    ur_result_t result = UR_RESULT_SUCCESS;

    // if the driver has created a custom function, then call it instead of using the generic path
    auto pfnGetApiVersion = d_context.urDdiTable.Platform.pfnGetApiVersion;
    if (nullptr != pfnGetApiVersion) {
        result = pfnGetApiVersion(hPlatform, pVersion);
    } else {
        // generic implementation
    }

    return result;
} catch (...) {
    return exceptionToResult(std::current_exception());
}

///////////////////////////////////////////////////////////////////////////////
/// @brief Intercept function for urPlatformGetNativeHandle
__urdlllocal ur_result_t UR_APICALL urPlatformGetNativeHandle(
    ur_platform_handle_t hPlatform, ///< [in] handle of the platform.
    ur_native_handle_t *
        phNativePlatform ///< [out] a pointer to the native handle of the platform.
    ) try {
    ur_result_t result = UR_RESULT_SUCCESS;

    // if the driver has created a custom function, then call it instead of using the generic path
    auto pfnGetNativeHandle = d_context.urDdiTable.Platform.pfnGetNativeHandle;
    if (nullptr != pfnGetNativeHandle) {
        result = pfnGetNativeHandle(hPlatform, phNativePlatform);
    } else {
        // generic implementation
        *phNativePlatform =
            reinterpret_cast<ur_native_handle_t>(d_context.get());
    }

    return result;
} catch (...) {
    return exceptionToResult(std::current_exception());
}

///////////////////////////////////////////////////////////////////////////////
/// @brief Intercept function for urPlatformCreateWithNativeHandle
__urdlllocal ur_result_t UR_APICALL urPlatformCreateWithNativeHandle(
    ur_native_handle_t
        hNativePlatform, ///< [in] the native handle of the platform.
    const ur_platform_native_properties_t *
        pProperties, ///< [in][optional] pointer to native platform properties struct.
    ur_platform_handle_t *
        phPlatform ///< [out] pointer to the handle of the platform object created.
    ) try {
    ur_result_t result = UR_RESULT_SUCCESS;

    // if the driver has created a custom function, then call it instead of using the generic path
    auto pfnCreateWithNativeHandle =
        d_context.urDdiTable.Platform.pfnCreateWithNativeHandle;
    if (nullptr != pfnCreateWithNativeHandle) {
        result =
            pfnCreateWithNativeHandle(hNativePlatform, pProperties, phPlatform);
    } else {
        // generic implementation
        *phPlatform = reinterpret_cast<ur_platform_handle_t>(d_context.get());
    }

    return result;
} catch (...) {
    return exceptionToResult(std::current_exception());
}

///////////////////////////////////////////////////////////////////////////////
/// @brief Intercept function for urPlatformGetBackendOption
__urdlllocal ur_result_t UR_APICALL urPlatformGetBackendOption(
    ur_platform_handle_t hPlatform, ///< [in] handle of the platform instance.
    const char
        *pFrontendOption, ///< [in] string containing the frontend option.
    const char **
        ppPlatformOption ///< [out] returns the correct platform specific compiler option based on
                         ///< the frontend option.
    ) try {
    ur_result_t result = UR_RESULT_SUCCESS;

    // if the driver has created a custom function, then call it instead of using the generic path
    auto pfnGetBackendOption =
        d_context.urDdiTable.Platform.pfnGetBackendOption;
    if (nullptr != pfnGetBackendOption) {
        result =
            pfnGetBackendOption(hPlatform, pFrontendOption, ppPlatformOption);
    } else {
        // generic implementation
    }

    return result;
} catch (...) {
    return exceptionToResult(std::current_exception());
}

///////////////////////////////////////////////////////////////////////////////
/// @brief Intercept function for urPlatformGetLastError
__urdlllocal ur_result_t UR_APICALL urPlatformGetLastError(
    ur_platform_handle_t hPlatform, ///< [in] handle of the platform instance
    const char **
        ppMessage, ///< [out] pointer to a C string where the adapter specific error message
                   ///< will be stored.
    int32_t *
        pError ///< [out] pointer to an integer where the adapter specific error code will
               ///< be stored.
    ) try {
    ur_result_t result = UR_RESULT_SUCCESS;

    // if the driver has created a custom function, then call it instead of using the generic path
    auto pfnGetLastError = d_context.urDdiTable.Platform.pfnGetLastError;
    if (nullptr != pfnGetLastError) {
        result = pfnGetLastError(hPlatform, ppMessage, pError);
    } else {
        // generic implementation
    }

    return result;
} catch (...) {
    return exceptionToResult(std::current_exception());
}

///////////////////////////////////////////////////////////////////////////////
/// @brief Intercept function for urDeviceGet
__urdlllocal ur_result_t UR_APICALL urDeviceGet(
    ur_platform_handle_t hPlatform, ///< [in] handle of the platform instance
    ur_device_type_t DeviceType,    ///< [in] the type of the devices.
    uint32_t
        NumEntries, ///< [in] the number of devices to be added to phDevices.
    ///< If phDevices in not NULL then NumEntries should be greater than zero,
    ///< otherwise ::UR_RESULT_ERROR_INVALID_VALUE,
    ///< will be returned.
    ur_device_handle_t *
        phDevices, ///< [out][optional][range(0, NumEntries)] array of handle of devices.
    ///< If NumEntries is less than the number of devices available, then
    ///< platform shall only retrieve that number of devices.
    uint32_t *pNumDevices ///< [out][optional] pointer to the number of devices.
    ///< pNumDevices will be updated with the total number of devices available.
    ) try {
    ur_result_t result = UR_RESULT_SUCCESS;

    // if the driver has created a custom function, then call it instead of using the generic path
    auto pfnGet = d_context.urDdiTable.Device.pfnGet;
    if (nullptr != pfnGet) {
        result =
            pfnGet(hPlatform, DeviceType, NumEntries, phDevices, pNumDevices);
    } else {
        // generic implementation
        for (size_t i = 0; (nullptr != phDevices) && (i < NumEntries); ++i) {
            phDevices[i] =
                reinterpret_cast<ur_device_handle_t>(d_context.get());
        }
    }

    return result;
} catch (...) {
    return exceptionToResult(std::current_exception());
}

///////////////////////////////////////////////////////////////////////////////
/// @brief Intercept function for urDeviceGetInfo
__urdlllocal ur_result_t UR_APICALL urDeviceGetInfo(
    ur_device_handle_t hDevice, ///< [in] handle of the device instance
    ur_device_info_t propName,  ///< [in] type of the info to retrieve
    size_t propSize, ///< [in] the number of bytes pointed to by pPropValue.
    void *
        pPropValue, ///< [out][optional][typename(propName, propSize)] array of bytes holding
                    ///< the info.
    ///< If propSize is not equal to or greater than the real number of bytes
    ///< needed to return the info
    ///< then the ::UR_RESULT_ERROR_INVALID_SIZE error is returned and
    ///< pPropValue is not used.
    size_t *
        pPropSizeRet ///< [out][optional] pointer to the actual size in bytes of the queried propName.
    ) try {
    ur_result_t result = UR_RESULT_SUCCESS;

    // if the driver has created a custom function, then call it instead of using the generic path
    auto pfnGetInfo = d_context.urDdiTable.Device.pfnGetInfo;
    if (nullptr != pfnGetInfo) {
        result =
            pfnGetInfo(hDevice, propName, propSize, pPropValue, pPropSizeRet);
    } else {
        // generic implementation
    }

    return result;
} catch (...) {
    return exceptionToResult(std::current_exception());
}

///////////////////////////////////////////////////////////////////////////////
/// @brief Intercept function for urDeviceRetain
__urdlllocal ur_result_t UR_APICALL urDeviceRetain(
    ur_device_handle_t
        hDevice ///< [in] handle of the device to get a reference of.
    ) try {
    ur_result_t result = UR_RESULT_SUCCESS;

    // if the driver has created a custom function, then call it instead of using the generic path
    auto pfnRetain = d_context.urDdiTable.Device.pfnRetain;
    if (nullptr != pfnRetain) {
        result = pfnRetain(hDevice);
    } else {
        // generic implementation
    }

    return result;
} catch (...) {
    return exceptionToResult(std::current_exception());
}

///////////////////////////////////////////////////////////////////////////////
/// @brief Intercept function for urDeviceRelease
__urdlllocal ur_result_t UR_APICALL urDeviceRelease(
    ur_device_handle_t hDevice ///< [in] handle of the device to release.
    ) try {
    ur_result_t result = UR_RESULT_SUCCESS;

    // if the driver has created a custom function, then call it instead of using the generic path
    auto pfnRelease = d_context.urDdiTable.Device.pfnRelease;
    if (nullptr != pfnRelease) {
        result = pfnRelease(hDevice);
    } else {
        // generic implementation
    }

    return result;
} catch (...) {
    return exceptionToResult(std::current_exception());
}

///////////////////////////////////////////////////////////////////////////////
/// @brief Intercept function for urDevicePartition
__urdlllocal ur_result_t UR_APICALL urDevicePartition(
    ur_device_handle_t hDevice, ///< [in] handle of the device to partition.
    const ur_device_partition_properties_t
        *pProperties,    ///< [in] Device partition properties.
    uint32_t NumDevices, ///< [in] the number of sub-devices.
    ur_device_handle_t *
        phSubDevices, ///< [out][optional][range(0, NumDevices)] array of handle of devices.
    ///< If NumDevices is less than the number of sub-devices available, then
    ///< the function shall only retrieve that number of sub-devices.
    uint32_t *
        pNumDevicesRet ///< [out][optional] pointer to the number of sub-devices the device can be
    ///< partitioned into according to the partitioning property.
    ) try {
    ur_result_t result = UR_RESULT_SUCCESS;

    // if the driver has created a custom function, then call it instead of using the generic path
    auto pfnPartition = d_context.urDdiTable.Device.pfnPartition;
    if (nullptr != pfnPartition) {
        result = pfnPartition(hDevice, pProperties, NumDevices, phSubDevices,
                              pNumDevicesRet);
    } else {
        // generic implementation
        for (size_t i = 0; (nullptr != phSubDevices) && (i < NumDevices); ++i) {
            phSubDevices[i] =
                reinterpret_cast<ur_device_handle_t>(d_context.get());
        }
    }

    return result;
} catch (...) {
    return exceptionToResult(std::current_exception());
}

///////////////////////////////////////////////////////////////////////////////
/// @brief Intercept function for urDeviceSelectBinary
__urdlllocal ur_result_t UR_APICALL urDeviceSelectBinary(
    ur_device_handle_t
        hDevice, ///< [in] handle of the device to select binary for.
    const ur_device_binary_t
        *pBinaries,       ///< [in] the array of binaries to select from.
    uint32_t NumBinaries, ///< [in] the number of binaries passed in ppBinaries.
                          ///< Must greater than or equal to zero otherwise
                          ///< ::UR_RESULT_ERROR_INVALID_VALUE is returned.
    uint32_t *
        pSelectedBinary ///< [out] the index of the selected binary in the input array of binaries.
    ///< If a suitable binary was not found the function returns ::UR_RESULT_ERROR_INVALID_BINARY.
    ) try {
    ur_result_t result = UR_RESULT_SUCCESS;

    // if the driver has created a custom function, then call it instead of using the generic path
    auto pfnSelectBinary = d_context.urDdiTable.Device.pfnSelectBinary;
    if (nullptr != pfnSelectBinary) {
        result =
            pfnSelectBinary(hDevice, pBinaries, NumBinaries, pSelectedBinary);
    } else {
        // generic implementation
    }

    return result;
} catch (...) {
    return exceptionToResult(std::current_exception());
}

///////////////////////////////////////////////////////////////////////////////
/// @brief Intercept function for urDeviceGetNativeHandle
__urdlllocal ur_result_t UR_APICALL urDeviceGetNativeHandle(
    ur_device_handle_t hDevice, ///< [in] handle of the device.
    ur_native_handle_t
        *phNativeDevice ///< [out] a pointer to the native handle of the device.
    ) try {
    ur_result_t result = UR_RESULT_SUCCESS;

    // if the driver has created a custom function, then call it instead of using the generic path
    auto pfnGetNativeHandle = d_context.urDdiTable.Device.pfnGetNativeHandle;
    if (nullptr != pfnGetNativeHandle) {
        result = pfnGetNativeHandle(hDevice, phNativeDevice);
    } else {
        // generic implementation
        *phNativeDevice = reinterpret_cast<ur_native_handle_t>(d_context.get());
    }

    return result;
} catch (...) {
    return exceptionToResult(std::current_exception());
}

///////////////////////////////////////////////////////////////////////////////
/// @brief Intercept function for urDeviceCreateWithNativeHandle
__urdlllocal ur_result_t UR_APICALL urDeviceCreateWithNativeHandle(
    ur_native_handle_t hNativeDevice, ///< [in] the native handle of the device.
    ur_platform_handle_t hPlatform,   ///< [in] handle of the platform instance
    const ur_device_native_properties_t *
        pProperties, ///< [in][optional] pointer to native device properties struct.
    ur_device_handle_t
        *phDevice ///< [out] pointer to the handle of the device object created.
    ) try {
    ur_result_t result = UR_RESULT_SUCCESS;

    // if the driver has created a custom function, then call it instead of using the generic path
    auto pfnCreateWithNativeHandle =
        d_context.urDdiTable.Device.pfnCreateWithNativeHandle;
    if (nullptr != pfnCreateWithNativeHandle) {
        result = pfnCreateWithNativeHandle(hNativeDevice, hPlatform,
                                           pProperties, phDevice);
    } else {
        // generic implementation
        *phDevice = reinterpret_cast<ur_device_handle_t>(d_context.get());
    }

    return result;
} catch (...) {
    return exceptionToResult(std::current_exception());
}

///////////////////////////////////////////////////////////////////////////////
/// @brief Intercept function for urDeviceGetGlobalTimestamps
__urdlllocal ur_result_t UR_APICALL urDeviceGetGlobalTimestamps(
    ur_device_handle_t hDevice, ///< [in] handle of the device instance
    uint64_t *
        pDeviceTimestamp, ///< [out][optional] pointer to the Device's global timestamp that
                          ///< correlates with the Host's global timestamp value
    uint64_t *
        pHostTimestamp ///< [out][optional] pointer to the Host's global timestamp that
                       ///< correlates with the Device's global timestamp value
    ) try {
    ur_result_t result = UR_RESULT_SUCCESS;

    // if the driver has created a custom function, then call it instead of using the generic path
    auto pfnGetGlobalTimestamps =
        d_context.urDdiTable.Device.pfnGetGlobalTimestamps;
    if (nullptr != pfnGetGlobalTimestamps) {
        result =
            pfnGetGlobalTimestamps(hDevice, pDeviceTimestamp, pHostTimestamp);
    } else {
        // generic implementation
    }

    return result;
} catch (...) {
    return exceptionToResult(std::current_exception());
}

///////////////////////////////////////////////////////////////////////////////
/// @brief Intercept function for urContextCreate
__urdlllocal ur_result_t UR_APICALL urContextCreate(
    uint32_t DeviceCount, ///< [in] the number of devices given in phDevices
    const ur_device_handle_t
        *phDevices, ///< [in][range(0, DeviceCount)] array of handle of devices.
    const ur_context_properties_t *
        pProperties, ///< [in][optional] pointer to context creation properties.
    ur_context_handle_t
        *phContext ///< [out] pointer to handle of context object created
    ) try {
    ur_result_t result = UR_RESULT_SUCCESS;

    // if the driver has created a custom function, then call it instead of using the generic path
    auto pfnCreate = d_context.urDdiTable.Context.pfnCreate;
    if (nullptr != pfnCreate) {
        result = pfnCreate(DeviceCount, phDevices, pProperties, phContext);
    } else {
        // generic implementation
        *phContext = reinterpret_cast<ur_context_handle_t>(d_context.get());
    }

    return result;
} catch (...) {
    return exceptionToResult(std::current_exception());
}

///////////////////////////////////////////////////////////////////////////////
/// @brief Intercept function for urContextRetain
__urdlllocal ur_result_t UR_APICALL urContextRetain(
    ur_context_handle_t
        hContext ///< [in] handle of the context to get a reference of.
    ) try {
    ur_result_t result = UR_RESULT_SUCCESS;

    // if the driver has created a custom function, then call it instead of using the generic path
    auto pfnRetain = d_context.urDdiTable.Context.pfnRetain;
    if (nullptr != pfnRetain) {
        result = pfnRetain(hContext);
    } else {
        // generic implementation
    }

    return result;
} catch (...) {
    return exceptionToResult(std::current_exception());
}

///////////////////////////////////////////////////////////////////////////////
/// @brief Intercept function for urContextRelease
__urdlllocal ur_result_t UR_APICALL urContextRelease(
    ur_context_handle_t hContext ///< [in] handle of the context to release.
    ) try {
    ur_result_t result = UR_RESULT_SUCCESS;

    // if the driver has created a custom function, then call it instead of using the generic path
    auto pfnRelease = d_context.urDdiTable.Context.pfnRelease;
    if (nullptr != pfnRelease) {
        result = pfnRelease(hContext);
    } else {
        // generic implementation
    }

    return result;
} catch (...) {
    return exceptionToResult(std::current_exception());
}

///////////////////////////////////////////////////////////////////////////////
/// @brief Intercept function for urContextGetInfo
__urdlllocal ur_result_t UR_APICALL urContextGetInfo(
    ur_context_handle_t hContext, ///< [in] handle of the context
    ur_context_info_t propName,   ///< [in] type of the info to retrieve
    size_t
        propSize, ///< [in] the number of bytes of memory pointed to by pPropValue.
    void *
        pPropValue, ///< [out][optional][typename(propName, propSize)] array of bytes holding
                    ///< the info.
    ///< if propSize is not equal to or greater than the real number of bytes
    ///< needed to return
    ///< the info then the ::UR_RESULT_ERROR_INVALID_SIZE error is returned and
    ///< pPropValue is not used.
    size_t *
        pPropSizeRet ///< [out][optional] pointer to the actual size in bytes of the queried propName.
    ) try {
    ur_result_t result = UR_RESULT_SUCCESS;

    // if the driver has created a custom function, then call it instead of using the generic path
    auto pfnGetInfo = d_context.urDdiTable.Context.pfnGetInfo;
    if (nullptr != pfnGetInfo) {
        result =
            pfnGetInfo(hContext, propName, propSize, pPropValue, pPropSizeRet);
    } else {
        // generic implementation
    }

    return result;
} catch (...) {
    return exceptionToResult(std::current_exception());
}

///////////////////////////////////////////////////////////////////////////////
/// @brief Intercept function for urContextGetNativeHandle
__urdlllocal ur_result_t UR_APICALL urContextGetNativeHandle(
    ur_context_handle_t hContext, ///< [in] handle of the context.
    ur_native_handle_t *
        phNativeContext ///< [out] a pointer to the native handle of the context.
    ) try {
    ur_result_t result = UR_RESULT_SUCCESS;

    // if the driver has created a custom function, then call it instead of using the generic path
    auto pfnGetNativeHandle = d_context.urDdiTable.Context.pfnGetNativeHandle;
    if (nullptr != pfnGetNativeHandle) {
        result = pfnGetNativeHandle(hContext, phNativeContext);
    } else {
        // generic implementation
        *phNativeContext =
            reinterpret_cast<ur_native_handle_t>(d_context.get());
    }

    return result;
} catch (...) {
    return exceptionToResult(std::current_exception());
}

///////////////////////////////////////////////////////////////////////////////
/// @brief Intercept function for urContextCreateWithNativeHandle
__urdlllocal ur_result_t UR_APICALL urContextCreateWithNativeHandle(
    ur_native_handle_t
        hNativeContext,  ///< [in] the native handle of the context.
    uint32_t numDevices, ///< [in] number of devices associated with the context
    const ur_device_handle_t *
        phDevices, ///< [in][range(0, numDevices)] list of devices associated with the context
    const ur_context_native_properties_t *
        pProperties, ///< [in][optional] pointer to native context properties struct
    ur_context_handle_t *
        phContext ///< [out] pointer to the handle of the context object created.
    ) try {
    ur_result_t result = UR_RESULT_SUCCESS;

    // if the driver has created a custom function, then call it instead of using the generic path
    auto pfnCreateWithNativeHandle =
        d_context.urDdiTable.Context.pfnCreateWithNativeHandle;
    if (nullptr != pfnCreateWithNativeHandle) {
        result = pfnCreateWithNativeHandle(hNativeContext, numDevices,
                                           phDevices, pProperties, phContext);
    } else {
        // generic implementation
        *phContext = reinterpret_cast<ur_context_handle_t>(d_context.get());
    }

    return result;
} catch (...) {
    return exceptionToResult(std::current_exception());
}

///////////////////////////////////////////////////////////////////////////////
/// @brief Intercept function for urContextSetExtendedDeleter
__urdlllocal ur_result_t UR_APICALL urContextSetExtendedDeleter(
    ur_context_handle_t hContext, ///< [in] handle of the context.
    ur_context_extended_deleter_t
        pfnDeleter, ///< [in] Function pointer to extended deleter.
    void *
        pUserData ///< [in][out][optional] pointer to data to be passed to callback.
    ) try {
    ur_result_t result = UR_RESULT_SUCCESS;

    // if the driver has created a custom function, then call it instead of using the generic path
    auto pfnSetExtendedDeleter =
        d_context.urDdiTable.Context.pfnSetExtendedDeleter;
    if (nullptr != pfnSetExtendedDeleter) {
        result = pfnSetExtendedDeleter(hContext, pfnDeleter, pUserData);
    } else {
        // generic implementation
    }

    return result;
} catch (...) {
    return exceptionToResult(std::current_exception());
}

///////////////////////////////////////////////////////////////////////////////
/// @brief Intercept function for urMemImageCreate
__urdlllocal ur_result_t UR_APICALL urMemImageCreate(
    ur_context_handle_t hContext, ///< [in] handle of the context object
    ur_mem_flags_t flags, ///< [in] allocation and usage information flags
    const ur_image_format_t
        *pImageFormat, ///< [in] pointer to image format specification
    const ur_image_desc_t *pImageDesc, ///< [in] pointer to image description
    void *pHost,           ///< [in][optional] pointer to the buffer data
    ur_mem_handle_t *phMem ///< [out] pointer to handle of image object created
    ) try {
    ur_result_t result = UR_RESULT_SUCCESS;

    // if the driver has created a custom function, then call it instead of using the generic path
    auto pfnImageCreate = d_context.urDdiTable.Mem.pfnImageCreate;
    if (nullptr != pfnImageCreate) {
        result = pfnImageCreate(hContext, flags, pImageFormat, pImageDesc,
                                pHost, phMem);
    } else {
        // generic implementation
        *phMem = reinterpret_cast<ur_mem_handle_t>(d_context.get());
    }

    return result;
} catch (...) {
    return exceptionToResult(std::current_exception());
}

///////////////////////////////////////////////////////////////////////////////
/// @brief Intercept function for urMemBufferCreate
__urdlllocal ur_result_t UR_APICALL urMemBufferCreate(
    ur_context_handle_t hContext, ///< [in] handle of the context object
    ur_mem_flags_t flags, ///< [in] allocation and usage information flags
    size_t size, ///< [in] size in bytes of the memory object to be allocated
    const ur_buffer_properties_t
        *pProperties, ///< [in][optional] pointer to buffer creation properties
    ur_mem_handle_t
        *phBuffer ///< [out] pointer to handle of the memory buffer created
    ) try {
    ur_result_t result = UR_RESULT_SUCCESS;

    // if the driver has created a custom function, then call it instead of using the generic path
    auto pfnBufferCreate = d_context.urDdiTable.Mem.pfnBufferCreate;
    if (nullptr != pfnBufferCreate) {
        result = pfnBufferCreate(hContext, flags, size, pProperties, phBuffer);
    } else {
        // generic implementation
        *phBuffer = reinterpret_cast<ur_mem_handle_t>(d_context.get());
    }

    return result;
} catch (...) {
    return exceptionToResult(std::current_exception());
}

///////////////////////////////////////////////////////////////////////////////
/// @brief Intercept function for urMemRetain
__urdlllocal ur_result_t UR_APICALL urMemRetain(
    ur_mem_handle_t hMem ///< [in] handle of the memory object to get access
    ) try {
    ur_result_t result = UR_RESULT_SUCCESS;

    // if the driver has created a custom function, then call it instead of using the generic path
    auto pfnRetain = d_context.urDdiTable.Mem.pfnRetain;
    if (nullptr != pfnRetain) {
        result = pfnRetain(hMem);
    } else {
        // generic implementation
    }

    return result;
} catch (...) {
    return exceptionToResult(std::current_exception());
}

///////////////////////////////////////////////////////////////////////////////
/// @brief Intercept function for urMemRelease
__urdlllocal ur_result_t UR_APICALL urMemRelease(
    ur_mem_handle_t hMem ///< [in] handle of the memory object to release
    ) try {
    ur_result_t result = UR_RESULT_SUCCESS;

    // if the driver has created a custom function, then call it instead of using the generic path
    auto pfnRelease = d_context.urDdiTable.Mem.pfnRelease;
    if (nullptr != pfnRelease) {
        result = pfnRelease(hMem);
    } else {
        // generic implementation
    }

    return result;
} catch (...) {
    return exceptionToResult(std::current_exception());
}

///////////////////////////////////////////////////////////////////////////////
/// @brief Intercept function for urMemBufferPartition
__urdlllocal ur_result_t UR_APICALL urMemBufferPartition(
    ur_mem_handle_t
        hBuffer,          ///< [in] handle of the buffer object to allocate from
    ur_mem_flags_t flags, ///< [in] allocation and usage information flags
    ur_buffer_create_type_t bufferCreateType, ///< [in] buffer creation type
    const ur_buffer_region_t
        *pRegion, ///< [in] pointer to buffer create region information
    ur_mem_handle_t
        *phMem ///< [out] pointer to the handle of sub buffer created
    ) try {
    ur_result_t result = UR_RESULT_SUCCESS;

    // if the driver has created a custom function, then call it instead of using the generic path
    auto pfnBufferPartition = d_context.urDdiTable.Mem.pfnBufferPartition;
    if (nullptr != pfnBufferPartition) {
        result = pfnBufferPartition(hBuffer, flags, bufferCreateType, pRegion,
                                    phMem);
    } else {
        // generic implementation
        *phMem = reinterpret_cast<ur_mem_handle_t>(d_context.get());
    }

    return result;
} catch (...) {
    return exceptionToResult(std::current_exception());
}

///////////////////////////////////////////////////////////////////////////////
/// @brief Intercept function for urMemGetNativeHandle
__urdlllocal ur_result_t UR_APICALL urMemGetNativeHandle(
    ur_mem_handle_t hMem, ///< [in] handle of the mem.
    ur_native_handle_t
        *phNativeMem ///< [out] a pointer to the native handle of the mem.
    ) try {
    ur_result_t result = UR_RESULT_SUCCESS;

    // if the driver has created a custom function, then call it instead of using the generic path
    auto pfnGetNativeHandle = d_context.urDdiTable.Mem.pfnGetNativeHandle;
    if (nullptr != pfnGetNativeHandle) {
        result = pfnGetNativeHandle(hMem, phNativeMem);
    } else {
        // generic implementation
        *phNativeMem = reinterpret_cast<ur_native_handle_t>(d_context.get());
    }

    return result;
} catch (...) {
    return exceptionToResult(std::current_exception());
}

///////////////////////////////////////////////////////////////////////////////
/// @brief Intercept function for urMemBufferCreateWithNativeHandle
__urdlllocal ur_result_t UR_APICALL urMemBufferCreateWithNativeHandle(
    ur_native_handle_t hNativeMem, ///< [in] the native handle to the memory.
    ur_context_handle_t hContext,  ///< [in] handle of the context object.
    const ur_mem_native_properties_t *
        pProperties, ///< [in][optional] pointer to native memory creation properties.
    ur_mem_handle_t
        *phMem ///< [out] pointer to handle of buffer memory object created.
    ) try {
    ur_result_t result = UR_RESULT_SUCCESS;

    // if the driver has created a custom function, then call it instead of using the generic path
    auto pfnBufferCreateWithNativeHandle =
        d_context.urDdiTable.Mem.pfnBufferCreateWithNativeHandle;
    if (nullptr != pfnBufferCreateWithNativeHandle) {
        result = pfnBufferCreateWithNativeHandle(hNativeMem, hContext,
                                                 pProperties, phMem);
    } else {
        // generic implementation
        *phMem = reinterpret_cast<ur_mem_handle_t>(d_context.get());
    }

    return result;
} catch (...) {
    return exceptionToResult(std::current_exception());
}

///////////////////////////////////////////////////////////////////////////////
/// @brief Intercept function for urMemImageCreateWithNativeHandle
__urdlllocal ur_result_t UR_APICALL urMemImageCreateWithNativeHandle(
    ur_native_handle_t hNativeMem, ///< [in] the native handle to the memory.
    ur_context_handle_t hContext,  ///< [in] handle of the context object.
    const ur_image_format_t
        *pImageFormat, ///< [in] pointer to image format specification.
    const ur_image_desc_t *pImageDesc, ///< [in] pointer to image description.
    const ur_mem_native_properties_t *
        pProperties, ///< [in][optional] pointer to native memory creation properties.
    ur_mem_handle_t
        *phMem ///< [out] pointer to handle of image memory object created.
    ) try {
    ur_result_t result = UR_RESULT_SUCCESS;

    // if the driver has created a custom function, then call it instead of using the generic path
    auto pfnImageCreateWithNativeHandle =
        d_context.urDdiTable.Mem.pfnImageCreateWithNativeHandle;
    if (nullptr != pfnImageCreateWithNativeHandle) {
        result = pfnImageCreateWithNativeHandle(
            hNativeMem, hContext, pImageFormat, pImageDesc, pProperties, phMem);
    } else {
        // generic implementation
        *phMem = reinterpret_cast<ur_mem_handle_t>(d_context.get());
    }

    return result;
} catch (...) {
    return exceptionToResult(std::current_exception());
}

///////////////////////////////////////////////////////////////////////////////
/// @brief Intercept function for urMemGetInfo
__urdlllocal ur_result_t UR_APICALL urMemGetInfo(
    ur_mem_handle_t
        hMemory,            ///< [in] handle to the memory object being queried.
    ur_mem_info_t propName, ///< [in] type of the info to retrieve.
    size_t
        propSize, ///< [in] the number of bytes of memory pointed to by pPropValue.
    void *
        pPropValue, ///< [out][optional][typename(propName, propSize)] array of bytes holding
                    ///< the info.
    ///< If propSize is less than the real number of bytes needed to return
    ///< the info then the ::UR_RESULT_ERROR_INVALID_SIZE error is returned and
    ///< pPropValue is not used.
    size_t *
        pPropSizeRet ///< [out][optional] pointer to the actual size in bytes of the queried propName.
    ) try {
    ur_result_t result = UR_RESULT_SUCCESS;

    // if the driver has created a custom function, then call it instead of using the generic path
    auto pfnGetInfo = d_context.urDdiTable.Mem.pfnGetInfo;
    if (nullptr != pfnGetInfo) {
        result =
            pfnGetInfo(hMemory, propName, propSize, pPropValue, pPropSizeRet);
    } else {
        // generic implementation
    }

    return result;
} catch (...) {
    return exceptionToResult(std::current_exception());
}

///////////////////////////////////////////////////////////////////////////////
/// @brief Intercept function for urMemImageGetInfo
__urdlllocal ur_result_t UR_APICALL urMemImageGetInfo(
    ur_mem_handle_t hMemory, ///< [in] handle to the image object being queried.
    ur_image_info_t propName, ///< [in] type of image info to retrieve.
    size_t
        propSize, ///< [in] the number of bytes of memory pointer to by pPropValue.
    void *
        pPropValue, ///< [out][optional][typename(propName, propSize)] array of bytes holding
                    ///< the info.
    ///< If propSize is less than the real number of bytes needed to return
    ///< the info then the ::UR_RESULT_ERROR_INVALID_SIZE error is returned and
    ///< pPropValue is not used.
    size_t *
        pPropSizeRet ///< [out][optional] pointer to the actual size in bytes of the queried propName.
    ) try {
    ur_result_t result = UR_RESULT_SUCCESS;

    // if the driver has created a custom function, then call it instead of using the generic path
    auto pfnImageGetInfo = d_context.urDdiTable.Mem.pfnImageGetInfo;
    if (nullptr != pfnImageGetInfo) {
        result = pfnImageGetInfo(hMemory, propName, propSize, pPropValue,
                                 pPropSizeRet);
    } else {
        // generic implementation
    }

    return result;
} catch (...) {
    return exceptionToResult(std::current_exception());
}

///////////////////////////////////////////////////////////////////////////////
/// @brief Intercept function for urSamplerCreate
__urdlllocal ur_result_t UR_APICALL urSamplerCreate(
    ur_context_handle_t hContext,   ///< [in] handle of the context object
    const ur_sampler_desc_t *pDesc, ///< [in] pointer to the sampler description
    ur_sampler_handle_t
        *phSampler ///< [out] pointer to handle of sampler object created
    ) try {
    ur_result_t result = UR_RESULT_SUCCESS;

    // if the driver has created a custom function, then call it instead of using the generic path
    auto pfnCreate = d_context.urDdiTable.Sampler.pfnCreate;
    if (nullptr != pfnCreate) {
        result = pfnCreate(hContext, pDesc, phSampler);
    } else {
        // generic implementation
        *phSampler = reinterpret_cast<ur_sampler_handle_t>(d_context.get());
    }

    return result;
} catch (...) {
    return exceptionToResult(std::current_exception());
}

///////////////////////////////////////////////////////////////////////////////
/// @brief Intercept function for urSamplerRetain
__urdlllocal ur_result_t UR_APICALL urSamplerRetain(
    ur_sampler_handle_t
        hSampler ///< [in] handle of the sampler object to get access
    ) try {
    ur_result_t result = UR_RESULT_SUCCESS;

    // if the driver has created a custom function, then call it instead of using the generic path
    auto pfnRetain = d_context.urDdiTable.Sampler.pfnRetain;
    if (nullptr != pfnRetain) {
        result = pfnRetain(hSampler);
    } else {
        // generic implementation
    }

    return result;
} catch (...) {
    return exceptionToResult(std::current_exception());
}

///////////////////////////////////////////////////////////////////////////////
/// @brief Intercept function for urSamplerRelease
__urdlllocal ur_result_t UR_APICALL urSamplerRelease(
    ur_sampler_handle_t
        hSampler ///< [in] handle of the sampler object to release
    ) try {
    ur_result_t result = UR_RESULT_SUCCESS;

    // if the driver has created a custom function, then call it instead of using the generic path
    auto pfnRelease = d_context.urDdiTable.Sampler.pfnRelease;
    if (nullptr != pfnRelease) {
        result = pfnRelease(hSampler);
    } else {
        // generic implementation
    }

    return result;
} catch (...) {
    return exceptionToResult(std::current_exception());
}

///////////////////////////////////////////////////////////////////////////////
/// @brief Intercept function for urSamplerGetInfo
__urdlllocal ur_result_t UR_APICALL urSamplerGetInfo(
    ur_sampler_handle_t hSampler, ///< [in] handle of the sampler object
    ur_sampler_info_t propName, ///< [in] name of the sampler property to query
    size_t
        propSize, ///< [in] size in bytes of the sampler property value provided
    void *
        pPropValue, ///< [out][typename(propName, propSize)][optional] value of the sampler
                    ///< property
    size_t *
        pPropSizeRet ///< [out][optional] size in bytes returned in sampler property value
    ) try {
    ur_result_t result = UR_RESULT_SUCCESS;

    // if the driver has created a custom function, then call it instead of using the generic path
    auto pfnGetInfo = d_context.urDdiTable.Sampler.pfnGetInfo;
    if (nullptr != pfnGetInfo) {
        result =
            pfnGetInfo(hSampler, propName, propSize, pPropValue, pPropSizeRet);
    } else {
        // generic implementation
    }

    return result;
} catch (...) {
    return exceptionToResult(std::current_exception());
}

///////////////////////////////////////////////////////////////////////////////
/// @brief Intercept function for urSamplerGetNativeHandle
__urdlllocal ur_result_t UR_APICALL urSamplerGetNativeHandle(
    ur_sampler_handle_t hSampler, ///< [in] handle of the sampler.
    ur_native_handle_t *
        phNativeSampler ///< [out] a pointer to the native handle of the sampler.
    ) try {
    ur_result_t result = UR_RESULT_SUCCESS;

    // if the driver has created a custom function, then call it instead of using the generic path
    auto pfnGetNativeHandle = d_context.urDdiTable.Sampler.pfnGetNativeHandle;
    if (nullptr != pfnGetNativeHandle) {
        result = pfnGetNativeHandle(hSampler, phNativeSampler);
    } else {
        // generic implementation
        *phNativeSampler =
            reinterpret_cast<ur_native_handle_t>(d_context.get());
    }

    return result;
} catch (...) {
    return exceptionToResult(std::current_exception());
}

///////////////////////////////////////////////////////////////////////////////
/// @brief Intercept function for urSamplerCreateWithNativeHandle
__urdlllocal ur_result_t UR_APICALL urSamplerCreateWithNativeHandle(
    ur_native_handle_t
        hNativeSampler,           ///< [in] the native handle of the sampler.
    ur_context_handle_t hContext, ///< [in] handle of the context object
    const ur_sampler_native_properties_t *
        pProperties, ///< [in][optional] pointer to native sampler properties struct.
    ur_sampler_handle_t *
        phSampler ///< [out] pointer to the handle of the sampler object created.
    ) try {
    ur_result_t result = UR_RESULT_SUCCESS;

    // if the driver has created a custom function, then call it instead of using the generic path
    auto pfnCreateWithNativeHandle =
        d_context.urDdiTable.Sampler.pfnCreateWithNativeHandle;
    if (nullptr != pfnCreateWithNativeHandle) {
        result = pfnCreateWithNativeHandle(hNativeSampler, hContext,
                                           pProperties, phSampler);
    } else {
        // generic implementation
        *phSampler = reinterpret_cast<ur_sampler_handle_t>(d_context.get());
    }

    return result;
} catch (...) {
    return exceptionToResult(std::current_exception());
}

///////////////////////////////////////////////////////////////////////////////
/// @brief Intercept function for urUSMHostAlloc
__urdlllocal ur_result_t UR_APICALL urUSMHostAlloc(
    ur_context_handle_t hContext, ///< [in] handle of the context object
    const ur_usm_desc_t
        *pUSMDesc, ///< [in][optional] USM memory allocation descriptor
    ur_usm_pool_handle_t
        pool, ///< [in][optional] Pointer to a pool created using urUSMPoolCreate
    size_t
        size, ///< [in] size in bytes of the USM memory object to be allocated
    void **ppMem ///< [out] pointer to USM host memory object
    ) try {
    ur_result_t result = UR_RESULT_SUCCESS;

    // if the driver has created a custom function, then call it instead of using the generic path
    auto pfnHostAlloc = d_context.urDdiTable.USM.pfnHostAlloc;
    if (nullptr != pfnHostAlloc) {
        result = pfnHostAlloc(hContext, pUSMDesc, pool, size, ppMem);
    } else {
        // generic implementation
    }

    return result;
} catch (...) {
    return exceptionToResult(std::current_exception());
}

///////////////////////////////////////////////////////////////////////////////
/// @brief Intercept function for urUSMDeviceAlloc
__urdlllocal ur_result_t UR_APICALL urUSMDeviceAlloc(
    ur_context_handle_t hContext, ///< [in] handle of the context object
    ur_device_handle_t hDevice,   ///< [in] handle of the device object
    const ur_usm_desc_t
        *pUSMDesc, ///< [in][optional] USM memory allocation descriptor
    ur_usm_pool_handle_t
        pool, ///< [in][optional] Pointer to a pool created using urUSMPoolCreate
    size_t
        size, ///< [in] size in bytes of the USM memory object to be allocated
    void **ppMem ///< [out] pointer to USM device memory object
    ) try {
    ur_result_t result = UR_RESULT_SUCCESS;

    // if the driver has created a custom function, then call it instead of using the generic path
    auto pfnDeviceAlloc = d_context.urDdiTable.USM.pfnDeviceAlloc;
    if (nullptr != pfnDeviceAlloc) {
        result = pfnDeviceAlloc(hContext, hDevice, pUSMDesc, pool, size, ppMem);
    } else {
        // generic implementation
    }

    return result;
} catch (...) {
    return exceptionToResult(std::current_exception());
}

///////////////////////////////////////////////////////////////////////////////
/// @brief Intercept function for urUSMSharedAlloc
__urdlllocal ur_result_t UR_APICALL urUSMSharedAlloc(
    ur_context_handle_t hContext, ///< [in] handle of the context object
    ur_device_handle_t hDevice,   ///< [in] handle of the device object
    const ur_usm_desc_t *
        pUSMDesc, ///< [in][optional] Pointer to USM memory allocation descriptor.
    ur_usm_pool_handle_t
        pool, ///< [in][optional] Pointer to a pool created using urUSMPoolCreate
    size_t
        size, ///< [in] size in bytes of the USM memory object to be allocated
    void **ppMem ///< [out] pointer to USM shared memory object
    ) try {
    ur_result_t result = UR_RESULT_SUCCESS;

    // if the driver has created a custom function, then call it instead of using the generic path
    auto pfnSharedAlloc = d_context.urDdiTable.USM.pfnSharedAlloc;
    if (nullptr != pfnSharedAlloc) {
        result = pfnSharedAlloc(hContext, hDevice, pUSMDesc, pool, size, ppMem);
    } else {
        // generic implementation
    }

    return result;
} catch (...) {
    return exceptionToResult(std::current_exception());
}

///////////////////////////////////////////////////////////////////////////////
/// @brief Intercept function for urUSMFree
__urdlllocal ur_result_t UR_APICALL urUSMFree(
    ur_context_handle_t hContext, ///< [in] handle of the context object
    void *pMem                    ///< [in] pointer to USM memory object
    ) try {
    ur_result_t result = UR_RESULT_SUCCESS;

    // if the driver has created a custom function, then call it instead of using the generic path
    auto pfnFree = d_context.urDdiTable.USM.pfnFree;
    if (nullptr != pfnFree) {
        result = pfnFree(hContext, pMem);
    } else {
        // generic implementation
    }

    return result;
} catch (...) {
    return exceptionToResult(std::current_exception());
}

///////////////////////////////////////////////////////////////////////////////
/// @brief Intercept function for urUSMGetMemAllocInfo
__urdlllocal ur_result_t UR_APICALL urUSMGetMemAllocInfo(
    ur_context_handle_t hContext, ///< [in] handle of the context object
    const void *pMem,             ///< [in] pointer to USM memory object
    ur_usm_alloc_info_t
        propName, ///< [in] the name of the USM allocation property to query
    size_t
        propSize, ///< [in] size in bytes of the USM allocation property value
    void *
        pPropValue, ///< [out][optional][typename(propName, propSize)] value of the USM
                    ///< allocation property
    size_t *
        pPropSizeRet ///< [out][optional] bytes returned in USM allocation property
    ) try {
    ur_result_t result = UR_RESULT_SUCCESS;

    // if the driver has created a custom function, then call it instead of using the generic path
    auto pfnGetMemAllocInfo = d_context.urDdiTable.USM.pfnGetMemAllocInfo;
    if (nullptr != pfnGetMemAllocInfo) {
        result = pfnGetMemAllocInfo(hContext, pMem, propName, propSize,
                                    pPropValue, pPropSizeRet);
    } else {
        // generic implementation
    }

    return result;
} catch (...) {
    return exceptionToResult(std::current_exception());
}

///////////////////////////////////////////////////////////////////////////////
/// @brief Intercept function for urUSMPoolCreate
__urdlllocal ur_result_t UR_APICALL urUSMPoolCreate(
    ur_context_handle_t hContext, ///< [in] handle of the context object
    ur_usm_pool_desc_t *
        pPoolDesc, ///< [in] pointer to USM pool descriptor. Can be chained with
                   ///< ::ur_usm_pool_limits_desc_t
    ur_usm_pool_handle_t *ppPool ///< [out] pointer to USM memory pool
    ) try {
    ur_result_t result = UR_RESULT_SUCCESS;

    // if the driver has created a custom function, then call it instead of using the generic path
    auto pfnPoolCreate = d_context.urDdiTable.USM.pfnPoolCreate;
    if (nullptr != pfnPoolCreate) {
        result = pfnPoolCreate(hContext, pPoolDesc, ppPool);
    } else {
        // generic implementation
        *ppPool = reinterpret_cast<ur_usm_pool_handle_t>(d_context.get());
    }

    return result;
} catch (...) {
    return exceptionToResult(std::current_exception());
}

///////////////////////////////////////////////////////////////////////////////
/// @brief Intercept function for urUSMPoolRetain
__urdlllocal ur_result_t UR_APICALL urUSMPoolRetain(
    ur_usm_pool_handle_t pPool ///< [in] pointer to USM memory pool
    ) try {
    ur_result_t result = UR_RESULT_SUCCESS;

    // if the driver has created a custom function, then call it instead of using the generic path
    auto pfnPoolRetain = d_context.urDdiTable.USM.pfnPoolRetain;
    if (nullptr != pfnPoolRetain) {
        result = pfnPoolRetain(pPool);
    } else {
        // generic implementation
    }

    return result;
} catch (...) {
    return exceptionToResult(std::current_exception());
}

///////////////////////////////////////////////////////////////////////////////
/// @brief Intercept function for urUSMPoolRelease
__urdlllocal ur_result_t UR_APICALL urUSMPoolRelease(
    ur_usm_pool_handle_t pPool ///< [in] pointer to USM memory pool
    ) try {
    ur_result_t result = UR_RESULT_SUCCESS;

    // if the driver has created a custom function, then call it instead of using the generic path
    auto pfnPoolRelease = d_context.urDdiTable.USM.pfnPoolRelease;
    if (nullptr != pfnPoolRelease) {
        result = pfnPoolRelease(pPool);
    } else {
        // generic implementation
    }

    return result;
} catch (...) {
    return exceptionToResult(std::current_exception());
}

///////////////////////////////////////////////////////////////////////////////
/// @brief Intercept function for urUSMPoolGetInfo
__urdlllocal ur_result_t UR_APICALL urUSMPoolGetInfo(
    ur_usm_pool_handle_t hPool,  ///< [in] handle of the USM memory pool
    ur_usm_pool_info_t propName, ///< [in] name of the pool property to query
    size_t propSize, ///< [in] size in bytes of the pool property value provided
    void *
        pPropValue, ///< [out][optional][typename(propName, propSize)] value of the pool
                    ///< property
    size_t *
        pPropSizeRet ///< [out][optional] size in bytes returned in pool property value
    ) try {
    ur_result_t result = UR_RESULT_SUCCESS;

    // if the driver has created a custom function, then call it instead of using the generic path
    auto pfnPoolGetInfo = d_context.urDdiTable.USM.pfnPoolGetInfo;
    if (nullptr != pfnPoolGetInfo) {
        result =
            pfnPoolGetInfo(hPool, propName, propSize, pPropValue, pPropSizeRet);
    } else {
        // generic implementation
    }

    return result;
} catch (...) {
    return exceptionToResult(std::current_exception());
}

///////////////////////////////////////////////////////////////////////////////
/// @brief Intercept function for urVirtualMemGranularityGetInfo
__urdlllocal ur_result_t UR_APICALL urVirtualMemGranularityGetInfo(
    ur_context_handle_t hContext, ///< [in] handle of the context object.
    ur_device_handle_t
        hDevice, ///< [in][optional] is the device to get the granularity from, if the
    ///< device is null then the granularity is suitable for all devices in context.
    ur_virtual_mem_granularity_info_t
        propName, ///< [in] type of the info to query.
    size_t
        propSize, ///< [in] size in bytes of the memory pointed to by pPropValue.
    void *
        pPropValue, ///< [out][optional][typename(propName, propSize)] array of bytes holding
    ///< the info. If propSize is less than the real number of bytes needed to
    ///< return the info then the ::UR_RESULT_ERROR_INVALID_SIZE error is
    ///< returned and pPropValue is not used.
    size_t *
        pPropSizeRet ///< [out][optional] pointer to the actual size in bytes of the queried propName."
    ) try {
    ur_result_t result = UR_RESULT_SUCCESS;

    // if the driver has created a custom function, then call it instead of using the generic path
    auto pfnGranularityGetInfo =
        d_context.urDdiTable.VirtualMem.pfnGranularityGetInfo;
    if (nullptr != pfnGranularityGetInfo) {
        result = pfnGranularityGetInfo(hContext, hDevice, propName, propSize,
                                       pPropValue, pPropSizeRet);
    } else {
        // generic implementation
    }

    return result;
} catch (...) {
    return exceptionToResult(std::current_exception());
}

///////////////////////////////////////////////////////////////////////////////
/// @brief Intercept function for urVirtualMemReserve
__urdlllocal ur_result_t UR_APICALL urVirtualMemReserve(
    ur_context_handle_t hContext, ///< [in] handle of the context object.
    const void *
        pStart, ///< [in][optional] pointer to the start of the virtual memory region to
    ///< reserve, specifying a null value causes the implementation to select a
    ///< start address.
    size_t
        size, ///< [in] size in bytes of the virtual address range to reserve.
    void **
        ppStart ///< [out] pointer to the returned address at the start of reserved virtual
                ///< memory range.
    ) try {
    ur_result_t result = UR_RESULT_SUCCESS;

    // if the driver has created a custom function, then call it instead of using the generic path
    auto pfnReserve = d_context.urDdiTable.VirtualMem.pfnReserve;
    if (nullptr != pfnReserve) {
        result = pfnReserve(hContext, pStart, size, ppStart);
    } else {
        // generic implementation
    }

    return result;
} catch (...) {
    return exceptionToResult(std::current_exception());
}

///////////////////////////////////////////////////////////////////////////////
/// @brief Intercept function for urVirtualMemFree
__urdlllocal ur_result_t UR_APICALL urVirtualMemFree(
    ur_context_handle_t hContext, ///< [in] handle of the context object.
    const void *
        pStart, ///< [in] pointer to the start of the virtual memory range to free.
    size_t size ///< [in] size in bytes of the virtual memory range to free.
    ) try {
    ur_result_t result = UR_RESULT_SUCCESS;

    // if the driver has created a custom function, then call it instead of using the generic path
    auto pfnFree = d_context.urDdiTable.VirtualMem.pfnFree;
    if (nullptr != pfnFree) {
        result = pfnFree(hContext, pStart, size);
    } else {
        // generic implementation
    }

    return result;
} catch (...) {
    return exceptionToResult(std::current_exception());
}

///////////////////////////////////////////////////////////////////////////////
/// @brief Intercept function for urVirtualMemMap
__urdlllocal ur_result_t UR_APICALL urVirtualMemMap(
    ur_context_handle_t hContext, ///< [in] handle to the context object.
    const void
        *pStart, ///< [in] pointer to the start of the virtual memory range.
    size_t size, ///< [in] size in bytes of the virtual memory range to map.
    ur_physical_mem_handle_t
        hPhysicalMem, ///< [in] handle of the physical memory to map pStart to.
    size_t
        offset, ///< [in] offset in bytes into the physical memory to map pStart to.
    ur_virtual_mem_access_flags_t
        flags ///< [in] access flags for the physical memory mapping.
    ) try {
    ur_result_t result = UR_RESULT_SUCCESS;

    // if the driver has created a custom function, then call it instead of using the generic path
    auto pfnMap = d_context.urDdiTable.VirtualMem.pfnMap;
    if (nullptr != pfnMap) {
        result = pfnMap(hContext, pStart, size, hPhysicalMem, offset, flags);
    } else {
        // generic implementation
    }

    return result;
} catch (...) {
    return exceptionToResult(std::current_exception());
}

///////////////////////////////////////////////////////////////////////////////
/// @brief Intercept function for urVirtualMemUnmap
__urdlllocal ur_result_t UR_APICALL urVirtualMemUnmap(
    ur_context_handle_t hContext, ///< [in] handle to the context object.
    const void *
        pStart, ///< [in] pointer to the start of the mapped virtual memory range
    size_t size ///< [in] size in bytes of the virtual memory range.
    ) try {
    ur_result_t result = UR_RESULT_SUCCESS;

    // if the driver has created a custom function, then call it instead of using the generic path
    auto pfnUnmap = d_context.urDdiTable.VirtualMem.pfnUnmap;
    if (nullptr != pfnUnmap) {
        result = pfnUnmap(hContext, pStart, size);
    } else {
        // generic implementation
    }

    return result;
} catch (...) {
    return exceptionToResult(std::current_exception());
}

///////////////////////////////////////////////////////////////////////////////
/// @brief Intercept function for urVirtualMemSetAccess
__urdlllocal ur_result_t UR_APICALL urVirtualMemSetAccess(
    ur_context_handle_t hContext, ///< [in] handle to the context object.
    const void
        *pStart, ///< [in] pointer to the start of the virtual memory range.
    size_t size, ///< [in] size in bytes of the virutal memory range.
    ur_virtual_mem_access_flags_t
        flags ///< [in] access flags to set for the mapped virtual memory range.
    ) try {
    ur_result_t result = UR_RESULT_SUCCESS;

    // if the driver has created a custom function, then call it instead of using the generic path
    auto pfnSetAccess = d_context.urDdiTable.VirtualMem.pfnSetAccess;
    if (nullptr != pfnSetAccess) {
        result = pfnSetAccess(hContext, pStart, size, flags);
    } else {
        // generic implementation
    }

    return result;
} catch (...) {
    return exceptionToResult(std::current_exception());
}

///////////////////////////////////////////////////////////////////////////////
/// @brief Intercept function for urVirtualMemGetInfo
__urdlllocal ur_result_t UR_APICALL urVirtualMemGetInfo(
    ur_context_handle_t hContext, ///< [in] handle to the context object.
    const void
        *pStart, ///< [in] pointer to the start of the virtual memory range.
    size_t size, ///< [in] size in bytes of the virtual memory range.
    ur_virtual_mem_info_t propName, ///< [in] type of the info to query.
    size_t
        propSize, ///< [in] size in bytes of the memory pointed to by pPropValue.
    void *
        pPropValue, ///< [out][optional][typename(propName, propSize)] array of bytes holding
    ///< the info. If propSize is less than the real number of bytes needed to
    ///< return the info then the ::UR_RESULT_ERROR_INVALID_SIZE error is
    ///< returned and pPropValue is not used.
    size_t *
        pPropSizeRet ///< [out][optional] pointer to the actual size in bytes of the queried propName."
    ) try {
    ur_result_t result = UR_RESULT_SUCCESS;

    // if the driver has created a custom function, then call it instead of using the generic path
    auto pfnGetInfo = d_context.urDdiTable.VirtualMem.pfnGetInfo;
    if (nullptr != pfnGetInfo) {
        result = pfnGetInfo(hContext, pStart, size, propName, propSize,
                            pPropValue, pPropSizeRet);
    } else {
        // generic implementation
    }

    return result;
} catch (...) {
    return exceptionToResult(std::current_exception());
}

///////////////////////////////////////////////////////////////////////////////
/// @brief Intercept function for urPhysicalMemCreate
__urdlllocal ur_result_t UR_APICALL urPhysicalMemCreate(
    ur_context_handle_t hContext, ///< [in] handle of the context object.
    ur_device_handle_t hDevice,   ///< [in] handle of the device object.
    size_t
        size, ///< [in] size in bytes of phyisical memory to allocate, must be a multiple
              ///< of ::UR_VIRTUAL_MEM_GRANULARITY_INFO_MINIMUM.
    const ur_physical_mem_properties_t *
        pProperties, ///< [in][optional] pointer to physical memory creation properties.
    ur_physical_mem_handle_t *
        phPhysicalMem ///< [out] pointer to handle of physical memory object created.
    ) try {
    ur_result_t result = UR_RESULT_SUCCESS;

    // if the driver has created a custom function, then call it instead of using the generic path
    auto pfnCreate = d_context.urDdiTable.PhysicalMem.pfnCreate;
    if (nullptr != pfnCreate) {
        result = pfnCreate(hContext, hDevice, size, pProperties, phPhysicalMem);
    } else {
        // generic implementation
        *phPhysicalMem =
            reinterpret_cast<ur_physical_mem_handle_t>(d_context.get());
    }

    return result;
} catch (...) {
    return exceptionToResult(std::current_exception());
}

///////////////////////////////////////////////////////////////////////////////
/// @brief Intercept function for urPhysicalMemRetain
__urdlllocal ur_result_t UR_APICALL urPhysicalMemRetain(
    ur_physical_mem_handle_t
        hPhysicalMem ///< [in] handle of the physical memory object to retain.
    ) try {
    ur_result_t result = UR_RESULT_SUCCESS;

    // if the driver has created a custom function, then call it instead of using the generic path
    auto pfnRetain = d_context.urDdiTable.PhysicalMem.pfnRetain;
    if (nullptr != pfnRetain) {
        result = pfnRetain(hPhysicalMem);
    } else {
        // generic implementation
    }

    return result;
} catch (...) {
    return exceptionToResult(std::current_exception());
}

///////////////////////////////////////////////////////////////////////////////
/// @brief Intercept function for urPhysicalMemRelease
__urdlllocal ur_result_t UR_APICALL urPhysicalMemRelease(
    ur_physical_mem_handle_t
        hPhysicalMem ///< [in] handle of the physical memory object to release.
    ) try {
    ur_result_t result = UR_RESULT_SUCCESS;

    // if the driver has created a custom function, then call it instead of using the generic path
    auto pfnRelease = d_context.urDdiTable.PhysicalMem.pfnRelease;
    if (nullptr != pfnRelease) {
        result = pfnRelease(hPhysicalMem);
    } else {
        // generic implementation
    }

    return result;
} catch (...) {
    return exceptionToResult(std::current_exception());
}

///////////////////////////////////////////////////////////////////////////////
/// @brief Intercept function for urProgramCreateWithIL
__urdlllocal ur_result_t UR_APICALL urProgramCreateWithIL(
    ur_context_handle_t hContext, ///< [in] handle of the context instance
    const void *pIL,              ///< [in] pointer to IL binary.
    size_t length,                ///< [in] length of `pIL` in bytes.
    const ur_program_properties_t *
        pProperties, ///< [in][optional] pointer to program creation properties.
    ur_program_handle_t
        *phProgram ///< [out] pointer to handle of program object created.
    ) try {
    ur_result_t result = UR_RESULT_SUCCESS;

    // if the driver has created a custom function, then call it instead of using the generic path
    auto pfnCreateWithIL = d_context.urDdiTable.Program.pfnCreateWithIL;
    if (nullptr != pfnCreateWithIL) {
        result = pfnCreateWithIL(hContext, pIL, length, pProperties, phProgram);
    } else {
        // generic implementation
        *phProgram = reinterpret_cast<ur_program_handle_t>(d_context.get());
    }

    return result;
} catch (...) {
    return exceptionToResult(std::current_exception());
}

///////////////////////////////////////////////////////////////////////////////
/// @brief Intercept function for urProgramCreateWithBinary
__urdlllocal ur_result_t UR_APICALL urProgramCreateWithBinary(
    ur_context_handle_t hContext, ///< [in] handle of the context instance
    ur_device_handle_t
        hDevice,            ///< [in] handle to device associated with binary.
    size_t size,            ///< [in] size in bytes.
    const uint8_t *pBinary, ///< [in] pointer to binary.
    const ur_program_properties_t *
        pProperties, ///< [in][optional] pointer to program creation properties.
    ur_program_handle_t
        *phProgram ///< [out] pointer to handle of Program object created.
    ) try {
    ur_result_t result = UR_RESULT_SUCCESS;

    // if the driver has created a custom function, then call it instead of using the generic path
    auto pfnCreateWithBinary = d_context.urDdiTable.Program.pfnCreateWithBinary;
    if (nullptr != pfnCreateWithBinary) {
        result = pfnCreateWithBinary(hContext, hDevice, size, pBinary,
                                     pProperties, phProgram);
    } else {
        // generic implementation
        *phProgram = reinterpret_cast<ur_program_handle_t>(d_context.get());
    }

    return result;
} catch (...) {
    return exceptionToResult(std::current_exception());
}

///////////////////////////////////////////////////////////////////////////////
/// @brief Intercept function for urProgramBuild
__urdlllocal ur_result_t UR_APICALL urProgramBuild(
    ur_context_handle_t hContext, ///< [in] handle of the context instance.
    ur_program_handle_t hProgram, ///< [in] Handle of the program to build.
    const char *
        pOptions ///< [in][optional] pointer to build options null-terminated string.
    ) try {
    ur_result_t result = UR_RESULT_SUCCESS;

    // if the driver has created a custom function, then call it instead of using the generic path
    auto pfnBuild = d_context.urDdiTable.Program.pfnBuild;
    if (nullptr != pfnBuild) {
        result = pfnBuild(hContext, hProgram, pOptions);
    } else {
        // generic implementation
    }

    return result;
} catch (...) {
    return exceptionToResult(std::current_exception());
}

///////////////////////////////////////////////////////////////////////////////
/// @brief Intercept function for urProgramCompile
__urdlllocal ur_result_t UR_APICALL urProgramCompile(
    ur_context_handle_t hContext, ///< [in] handle of the context instance.
    ur_program_handle_t
        hProgram, ///< [in][out] handle of the program to compile.
    const char *
        pOptions ///< [in][optional] pointer to build options null-terminated string.
    ) try {
    ur_result_t result = UR_RESULT_SUCCESS;

    // if the driver has created a custom function, then call it instead of using the generic path
    auto pfnCompile = d_context.urDdiTable.Program.pfnCompile;
    if (nullptr != pfnCompile) {
        result = pfnCompile(hContext, hProgram, pOptions);
    } else {
        // generic implementation
    }

    return result;
} catch (...) {
    return exceptionToResult(std::current_exception());
}

///////////////////////////////////////////////////////////////////////////////
/// @brief Intercept function for urProgramLink
__urdlllocal ur_result_t UR_APICALL urProgramLink(
    ur_context_handle_t hContext, ///< [in] handle of the context instance.
    uint32_t count, ///< [in] number of program handles in `phPrograms`.
    const ur_program_handle_t *
        phPrograms, ///< [in][range(0, count)] pointer to array of program handles.
    const char *
        pOptions, ///< [in][optional] pointer to linker options null-terminated string.
    ur_program_handle_t
        *phProgram ///< [out] pointer to handle of program object created.
    ) try {
    ur_result_t result = UR_RESULT_SUCCESS;

    // if the driver has created a custom function, then call it instead of using the generic path
    auto pfnLink = d_context.urDdiTable.Program.pfnLink;
    if (nullptr != pfnLink) {
        result = pfnLink(hContext, count, phPrograms, pOptions, phProgram);
    } else {
        // generic implementation
        *phProgram = reinterpret_cast<ur_program_handle_t>(d_context.get());
    }

    return result;
} catch (...) {
    return exceptionToResult(std::current_exception());
}

///////////////////////////////////////////////////////////////////////////////
/// @brief Intercept function for urProgramRetain
__urdlllocal ur_result_t UR_APICALL urProgramRetain(
    ur_program_handle_t hProgram ///< [in] handle for the Program to retain
    ) try {
    ur_result_t result = UR_RESULT_SUCCESS;

    // if the driver has created a custom function, then call it instead of using the generic path
    auto pfnRetain = d_context.urDdiTable.Program.pfnRetain;
    if (nullptr != pfnRetain) {
        result = pfnRetain(hProgram);
    } else {
        // generic implementation
    }

    return result;
} catch (...) {
    return exceptionToResult(std::current_exception());
}

///////////////////////////////////////////////////////////////////////////////
/// @brief Intercept function for urProgramRelease
__urdlllocal ur_result_t UR_APICALL urProgramRelease(
    ur_program_handle_t hProgram ///< [in] handle for the Program to release
    ) try {
    ur_result_t result = UR_RESULT_SUCCESS;

    // if the driver has created a custom function, then call it instead of using the generic path
    auto pfnRelease = d_context.urDdiTable.Program.pfnRelease;
    if (nullptr != pfnRelease) {
        result = pfnRelease(hProgram);
    } else {
        // generic implementation
    }

    return result;
} catch (...) {
    return exceptionToResult(std::current_exception());
}

///////////////////////////////////////////////////////////////////////////////
/// @brief Intercept function for urProgramGetFunctionPointer
__urdlllocal ur_result_t UR_APICALL urProgramGetFunctionPointer(
    ur_device_handle_t
        hDevice, ///< [in] handle of the device to retrieve pointer for.
    ur_program_handle_t
        hProgram, ///< [in] handle of the program to search for function in.
    ///< The program must already be built to the specified device, or
    ///< otherwise ::UR_RESULT_ERROR_INVALID_PROGRAM_EXECUTABLE is returned.
    const char *
        pFunctionName, ///< [in] A null-terminates string denoting the mangled function name.
    void **
        ppFunctionPointer ///< [out] Returns the pointer to the function if it is found in the program.
    ) try {
    ur_result_t result = UR_RESULT_SUCCESS;

    // if the driver has created a custom function, then call it instead of using the generic path
    auto pfnGetFunctionPointer =
        d_context.urDdiTable.Program.pfnGetFunctionPointer;
    if (nullptr != pfnGetFunctionPointer) {
        result = pfnGetFunctionPointer(hDevice, hProgram, pFunctionName,
                                       ppFunctionPointer);
    } else {
        // generic implementation
    }

    return result;
} catch (...) {
    return exceptionToResult(std::current_exception());
}

///////////////////////////////////////////////////////////////////////////////
/// @brief Intercept function for urProgramGetInfo
__urdlllocal ur_result_t UR_APICALL urProgramGetInfo(
    ur_program_handle_t hProgram, ///< [in] handle of the Program object
    ur_program_info_t propName, ///< [in] name of the Program property to query
    size_t propSize,            ///< [in] the size of the Program property.
    void *
        pPropValue, ///< [in,out][optional][typename(propName, propSize)] array of bytes of
                    ///< holding the program info property.
    ///< If propSize is not equal to or greater than the real number of bytes
    ///< needed to return
    ///< the info then the ::UR_RESULT_ERROR_INVALID_SIZE error is returned and
    ///< pPropValue is not used.
    size_t *
        pPropSizeRet ///< [out][optional] pointer to the actual size in bytes of the queried propName.
    ) try {
    ur_result_t result = UR_RESULT_SUCCESS;

    // if the driver has created a custom function, then call it instead of using the generic path
    auto pfnGetInfo = d_context.urDdiTable.Program.pfnGetInfo;
    if (nullptr != pfnGetInfo) {
        result =
            pfnGetInfo(hProgram, propName, propSize, pPropValue, pPropSizeRet);
    } else {
        // generic implementation
    }

    return result;
} catch (...) {
    return exceptionToResult(std::current_exception());
}

///////////////////////////////////////////////////////////////////////////////
/// @brief Intercept function for urProgramGetBuildInfo
__urdlllocal ur_result_t UR_APICALL urProgramGetBuildInfo(
    ur_program_handle_t hProgram, ///< [in] handle of the Program object
    ur_device_handle_t hDevice,   ///< [in] handle of the Device object
    ur_program_build_info_t
        propName,    ///< [in] name of the Program build info to query
    size_t propSize, ///< [in] size of the Program build info property.
    void *
        pPropValue, ///< [in,out][optional][typename(propName, propSize)] value of the Program
                    ///< build property.
    ///< If propSize is not equal to or greater than the real number of bytes
    ///< needed to return the info then the ::UR_RESULT_ERROR_INVALID_SIZE
    ///< error is returned and pPropValue is not used.
    size_t *
        pPropSizeRet ///< [out][optional] pointer to the actual size in bytes of data being
                     ///< queried by propName.
    ) try {
    ur_result_t result = UR_RESULT_SUCCESS;

    // if the driver has created a custom function, then call it instead of using the generic path
    auto pfnGetBuildInfo = d_context.urDdiTable.Program.pfnGetBuildInfo;
    if (nullptr != pfnGetBuildInfo) {
        result = pfnGetBuildInfo(hProgram, hDevice, propName, propSize,
                                 pPropValue, pPropSizeRet);
    } else {
        // generic implementation
    }

    return result;
} catch (...) {
    return exceptionToResult(std::current_exception());
}

///////////////////////////////////////////////////////////////////////////////
/// @brief Intercept function for urProgramSetSpecializationConstants
__urdlllocal ur_result_t UR_APICALL urProgramSetSpecializationConstants(
    ur_program_handle_t hProgram, ///< [in] handle of the Program object
    uint32_t count, ///< [in] the number of elements in the pSpecConstants array
    const ur_specialization_constant_info_t *
        pSpecConstants ///< [in][range(0, count)] array of specialization constant value
                       ///< descriptions
    ) try {
    ur_result_t result = UR_RESULT_SUCCESS;

    // if the driver has created a custom function, then call it instead of using the generic path
    auto pfnSetSpecializationConstants =
        d_context.urDdiTable.Program.pfnSetSpecializationConstants;
    if (nullptr != pfnSetSpecializationConstants) {
        result = pfnSetSpecializationConstants(hProgram, count, pSpecConstants);
    } else {
        // generic implementation
    }

    return result;
} catch (...) {
    return exceptionToResult(std::current_exception());
}

///////////////////////////////////////////////////////////////////////////////
/// @brief Intercept function for urProgramGetNativeHandle
__urdlllocal ur_result_t UR_APICALL urProgramGetNativeHandle(
    ur_program_handle_t hProgram, ///< [in] handle of the program.
    ur_native_handle_t *
        phNativeProgram ///< [out] a pointer to the native handle of the program.
    ) try {
    ur_result_t result = UR_RESULT_SUCCESS;

    // if the driver has created a custom function, then call it instead of using the generic path
    auto pfnGetNativeHandle = d_context.urDdiTable.Program.pfnGetNativeHandle;
    if (nullptr != pfnGetNativeHandle) {
        result = pfnGetNativeHandle(hProgram, phNativeProgram);
    } else {
        // generic implementation
        *phNativeProgram =
            reinterpret_cast<ur_native_handle_t>(d_context.get());
    }

    return result;
} catch (...) {
    return exceptionToResult(std::current_exception());
}

///////////////////////////////////////////////////////////////////////////////
/// @brief Intercept function for urProgramCreateWithNativeHandle
__urdlllocal ur_result_t UR_APICALL urProgramCreateWithNativeHandle(
    ur_native_handle_t
        hNativeProgram,           ///< [in] the native handle of the program.
    ur_context_handle_t hContext, ///< [in] handle of the context instance
    const ur_program_native_properties_t *
        pProperties, ///< [in][optional] pointer to native program properties struct.
    ur_program_handle_t *
        phProgram ///< [out] pointer to the handle of the program object created.
    ) try {
    ur_result_t result = UR_RESULT_SUCCESS;

    // if the driver has created a custom function, then call it instead of using the generic path
    auto pfnCreateWithNativeHandle =
        d_context.urDdiTable.Program.pfnCreateWithNativeHandle;
    if (nullptr != pfnCreateWithNativeHandle) {
        result = pfnCreateWithNativeHandle(hNativeProgram, hContext,
                                           pProperties, phProgram);
    } else {
        // generic implementation
        *phProgram = reinterpret_cast<ur_program_handle_t>(d_context.get());
    }

    return result;
} catch (...) {
    return exceptionToResult(std::current_exception());
}

///////////////////////////////////////////////////////////////////////////////
/// @brief Intercept function for urKernelCreate
__urdlllocal ur_result_t UR_APICALL urKernelCreate(
    ur_program_handle_t hProgram, ///< [in] handle of the program instance
    const char *pKernelName,      ///< [in] pointer to null-terminated string.
    ur_kernel_handle_t
        *phKernel ///< [out] pointer to handle of kernel object created.
    ) try {
    ur_result_t result = UR_RESULT_SUCCESS;

    // if the driver has created a custom function, then call it instead of using the generic path
    auto pfnCreate = d_context.urDdiTable.Kernel.pfnCreate;
    if (nullptr != pfnCreate) {
        result = pfnCreate(hProgram, pKernelName, phKernel);
    } else {
        // generic implementation
        *phKernel = reinterpret_cast<ur_kernel_handle_t>(d_context.get());
    }

    return result;
} catch (...) {
    return exceptionToResult(std::current_exception());
}

///////////////////////////////////////////////////////////////////////////////
/// @brief Intercept function for urKernelSetArgValue
__urdlllocal ur_result_t UR_APICALL urKernelSetArgValue(
    ur_kernel_handle_t hKernel, ///< [in] handle of the kernel object
    uint32_t argIndex, ///< [in] argument index in range [0, num args - 1]
    size_t argSize,    ///< [in] size of argument type
    const void
        *pArgValue ///< [in] argument value represented as matching arg type.
    ) try {
    ur_result_t result = UR_RESULT_SUCCESS;

    // if the driver has created a custom function, then call it instead of using the generic path
    auto pfnSetArgValue = d_context.urDdiTable.Kernel.pfnSetArgValue;
    if (nullptr != pfnSetArgValue) {
        result = pfnSetArgValue(hKernel, argIndex, argSize, pArgValue);
    } else {
        // generic implementation
    }

    return result;
} catch (...) {
    return exceptionToResult(std::current_exception());
}

///////////////////////////////////////////////////////////////////////////////
/// @brief Intercept function for urKernelSetArgLocal
__urdlllocal ur_result_t UR_APICALL urKernelSetArgLocal(
    ur_kernel_handle_t hKernel, ///< [in] handle of the kernel object
    uint32_t argIndex, ///< [in] argument index in range [0, num args - 1]
    size_t
        argSize ///< [in] size of the local buffer to be allocated by the runtime
    ) try {
    ur_result_t result = UR_RESULT_SUCCESS;

    // if the driver has created a custom function, then call it instead of using the generic path
    auto pfnSetArgLocal = d_context.urDdiTable.Kernel.pfnSetArgLocal;
    if (nullptr != pfnSetArgLocal) {
        result = pfnSetArgLocal(hKernel, argIndex, argSize);
    } else {
        // generic implementation
    }

    return result;
} catch (...) {
    return exceptionToResult(std::current_exception());
}

///////////////////////////////////////////////////////////////////////////////
/// @brief Intercept function for urKernelGetInfo
__urdlllocal ur_result_t UR_APICALL urKernelGetInfo(
    ur_kernel_handle_t hKernel, ///< [in] handle of the Kernel object
    ur_kernel_info_t propName,  ///< [in] name of the Kernel property to query
    size_t propSize,            ///< [in] the size of the Kernel property value.
    void *
        pPropValue, ///< [in,out][optional][typename(propName, propSize)] array of bytes
                    ///< holding the kernel info property.
    ///< If propSize is not equal to or greater than the real number of bytes
    ///< needed to return
    ///< the info then the ::UR_RESULT_ERROR_INVALID_SIZE error is returned and
    ///< pPropValue is not used.
    size_t *
        pPropSizeRet ///< [out][optional] pointer to the actual size in bytes of data being
                     ///< queried by propName.
    ) try {
    ur_result_t result = UR_RESULT_SUCCESS;

    // if the driver has created a custom function, then call it instead of using the generic path
    auto pfnGetInfo = d_context.urDdiTable.Kernel.pfnGetInfo;
    if (nullptr != pfnGetInfo) {
        result =
            pfnGetInfo(hKernel, propName, propSize, pPropValue, pPropSizeRet);
    } else {
        // generic implementation
    }

    return result;
} catch (...) {
    return exceptionToResult(std::current_exception());
}

///////////////////////////////////////////////////////////////////////////////
/// @brief Intercept function for urKernelGetGroupInfo
__urdlllocal ur_result_t UR_APICALL urKernelGetGroupInfo(
    ur_kernel_handle_t hKernel, ///< [in] handle of the Kernel object
    ur_device_handle_t hDevice, ///< [in] handle of the Device object
    ur_kernel_group_info_t
        propName,    ///< [in] name of the work Group property to query
    size_t propSize, ///< [in] size of the Kernel Work Group property value
    void *
        pPropValue, ///< [in,out][optional][typename(propName, propSize)] value of the Kernel
                    ///< Work Group property.
    size_t *
        pPropSizeRet ///< [out][optional] pointer to the actual size in bytes of data being
                     ///< queried by propName.
    ) try {
    ur_result_t result = UR_RESULT_SUCCESS;

    // if the driver has created a custom function, then call it instead of using the generic path
    auto pfnGetGroupInfo = d_context.urDdiTable.Kernel.pfnGetGroupInfo;
    if (nullptr != pfnGetGroupInfo) {
        result = pfnGetGroupInfo(hKernel, hDevice, propName, propSize,
                                 pPropValue, pPropSizeRet);
    } else {
        // generic implementation
    }

    return result;
} catch (...) {
    return exceptionToResult(std::current_exception());
}

///////////////////////////////////////////////////////////////////////////////
/// @brief Intercept function for urKernelGetSubGroupInfo
__urdlllocal ur_result_t UR_APICALL urKernelGetSubGroupInfo(
    ur_kernel_handle_t hKernel, ///< [in] handle of the Kernel object
    ur_device_handle_t hDevice, ///< [in] handle of the Device object
    ur_kernel_sub_group_info_t
        propName,    ///< [in] name of the SubGroup property to query
    size_t propSize, ///< [in] size of the Kernel SubGroup property value
    void *
        pPropValue, ///< [in,out][optional][typename(propName, propSize)] value of the Kernel
                    ///< SubGroup property.
    size_t *
        pPropSizeRet ///< [out][optional] pointer to the actual size in bytes of data being
                     ///< queried by propName.
    ) try {
    ur_result_t result = UR_RESULT_SUCCESS;

    // if the driver has created a custom function, then call it instead of using the generic path
    auto pfnGetSubGroupInfo = d_context.urDdiTable.Kernel.pfnGetSubGroupInfo;
    if (nullptr != pfnGetSubGroupInfo) {
        result = pfnGetSubGroupInfo(hKernel, hDevice, propName, propSize,
                                    pPropValue, pPropSizeRet);
    } else {
        // generic implementation
    }

    return result;
} catch (...) {
    return exceptionToResult(std::current_exception());
}

///////////////////////////////////////////////////////////////////////////////
/// @brief Intercept function for urKernelRetain
__urdlllocal ur_result_t UR_APICALL urKernelRetain(
    ur_kernel_handle_t hKernel ///< [in] handle for the Kernel to retain
    ) try {
    ur_result_t result = UR_RESULT_SUCCESS;

    // if the driver has created a custom function, then call it instead of using the generic path
    auto pfnRetain = d_context.urDdiTable.Kernel.pfnRetain;
    if (nullptr != pfnRetain) {
        result = pfnRetain(hKernel);
    } else {
        // generic implementation
    }

    return result;
} catch (...) {
    return exceptionToResult(std::current_exception());
}

///////////////////////////////////////////////////////////////////////////////
/// @brief Intercept function for urKernelRelease
__urdlllocal ur_result_t UR_APICALL urKernelRelease(
    ur_kernel_handle_t hKernel ///< [in] handle for the Kernel to release
    ) try {
    ur_result_t result = UR_RESULT_SUCCESS;

    // if the driver has created a custom function, then call it instead of using the generic path
    auto pfnRelease = d_context.urDdiTable.Kernel.pfnRelease;
    if (nullptr != pfnRelease) {
        result = pfnRelease(hKernel);
    } else {
        // generic implementation
    }

    return result;
} catch (...) {
    return exceptionToResult(std::current_exception());
}

///////////////////////////////////////////////////////////////////////////////
/// @brief Intercept function for urKernelSetArgPointer
__urdlllocal ur_result_t UR_APICALL urKernelSetArgPointer(
    ur_kernel_handle_t hKernel, ///< [in] handle of the kernel object
    uint32_t argIndex, ///< [in] argument index in range [0, num args - 1]
    const void *
        pArgValue ///< [in][optional] USM pointer to memory location holding the argument
                  ///< value. If null then argument value is considered null.
    ) try {
    ur_result_t result = UR_RESULT_SUCCESS;

    // if the driver has created a custom function, then call it instead of using the generic path
    auto pfnSetArgPointer = d_context.urDdiTable.Kernel.pfnSetArgPointer;
    if (nullptr != pfnSetArgPointer) {
        result = pfnSetArgPointer(hKernel, argIndex, pArgValue);
    } else {
        // generic implementation
    }

    return result;
} catch (...) {
    return exceptionToResult(std::current_exception());
}

///////////////////////////////////////////////////////////////////////////////
/// @brief Intercept function for urKernelSetExecInfo
__urdlllocal ur_result_t UR_APICALL urKernelSetExecInfo(
    ur_kernel_handle_t hKernel,     ///< [in] handle of the kernel object
    ur_kernel_exec_info_t propName, ///< [in] name of the execution attribute
    size_t propSize,                ///< [in] size in byte the attribute value
    const void *
        pPropValue ///< [in][typename(propName, propSize)] pointer to memory location holding
                   ///< the property value.
    ) try {
    ur_result_t result = UR_RESULT_SUCCESS;

    // if the driver has created a custom function, then call it instead of using the generic path
    auto pfnSetExecInfo = d_context.urDdiTable.Kernel.pfnSetExecInfo;
    if (nullptr != pfnSetExecInfo) {
        result = pfnSetExecInfo(hKernel, propName, propSize, pPropValue);
    } else {
        // generic implementation
    }

    return result;
} catch (...) {
    return exceptionToResult(std::current_exception());
}

///////////////////////////////////////////////////////////////////////////////
/// @brief Intercept function for urKernelSetArgSampler
__urdlllocal ur_result_t UR_APICALL urKernelSetArgSampler(
    ur_kernel_handle_t hKernel, ///< [in] handle of the kernel object
    uint32_t argIndex, ///< [in] argument index in range [0, num args - 1]
    ur_sampler_handle_t hArgValue ///< [in] handle of Sampler object.
    ) try {
    ur_result_t result = UR_RESULT_SUCCESS;

    // if the driver has created a custom function, then call it instead of using the generic path
    auto pfnSetArgSampler = d_context.urDdiTable.Kernel.pfnSetArgSampler;
    if (nullptr != pfnSetArgSampler) {
        result = pfnSetArgSampler(hKernel, argIndex, hArgValue);
    } else {
        // generic implementation
    }

    return result;
} catch (...) {
    return exceptionToResult(std::current_exception());
}

///////////////////////////////////////////////////////////////////////////////
/// @brief Intercept function for urKernelSetArgMemObj
__urdlllocal ur_result_t UR_APICALL urKernelSetArgMemObj(
    ur_kernel_handle_t hKernel, ///< [in] handle of the kernel object
    uint32_t argIndex, ///< [in] argument index in range [0, num args - 1]
    const ur_kernel_arg_mem_obj_properties_t
        *pProperties, ///< [in][optional] pointer to Memory object properties.
    ur_mem_handle_t hArgValue ///< [in][optional] handle of Memory object.
    ) try {
    ur_result_t result = UR_RESULT_SUCCESS;

    // if the driver has created a custom function, then call it instead of using the generic path
    auto pfnSetArgMemObj = d_context.urDdiTable.Kernel.pfnSetArgMemObj;
    if (nullptr != pfnSetArgMemObj) {
        result = pfnSetArgMemObj(hKernel, argIndex, pProperties, hArgValue);
    } else {
        // generic implementation
    }

    return result;
} catch (...) {
    return exceptionToResult(std::current_exception());
}

///////////////////////////////////////////////////////////////////////////////
/// @brief Intercept function for urKernelSetSpecializationConstants
__urdlllocal ur_result_t UR_APICALL urKernelSetSpecializationConstants(
    ur_kernel_handle_t hKernel, ///< [in] handle of the kernel object
    uint32_t count, ///< [in] the number of elements in the pSpecConstants array
    const ur_specialization_constant_info_t *
        pSpecConstants ///< [in] array of specialization constant value descriptions
    ) try {
    ur_result_t result = UR_RESULT_SUCCESS;

    // if the driver has created a custom function, then call it instead of using the generic path
    auto pfnSetSpecializationConstants =
        d_context.urDdiTable.Kernel.pfnSetSpecializationConstants;
    if (nullptr != pfnSetSpecializationConstants) {
        result = pfnSetSpecializationConstants(hKernel, count, pSpecConstants);
    } else {
        // generic implementation
    }

    return result;
} catch (...) {
    return exceptionToResult(std::current_exception());
}

///////////////////////////////////////////////////////////////////////////////
/// @brief Intercept function for urKernelGetNativeHandle
__urdlllocal ur_result_t UR_APICALL urKernelGetNativeHandle(
    ur_kernel_handle_t hKernel, ///< [in] handle of the kernel.
    ur_native_handle_t
        *phNativeKernel ///< [out] a pointer to the native handle of the kernel.
    ) try {
    ur_result_t result = UR_RESULT_SUCCESS;

    // if the driver has created a custom function, then call it instead of using the generic path
    auto pfnGetNativeHandle = d_context.urDdiTable.Kernel.pfnGetNativeHandle;
    if (nullptr != pfnGetNativeHandle) {
        result = pfnGetNativeHandle(hKernel, phNativeKernel);
    } else {
        // generic implementation
        *phNativeKernel = reinterpret_cast<ur_native_handle_t>(d_context.get());
    }

    return result;
} catch (...) {
    return exceptionToResult(std::current_exception());
}

///////////////////////////////////////////////////////////////////////////////
/// @brief Intercept function for urKernelCreateWithNativeHandle
__urdlllocal ur_result_t UR_APICALL urKernelCreateWithNativeHandle(
    ur_native_handle_t hNativeKernel, ///< [in] the native handle of the kernel.
    ur_context_handle_t hContext,     ///< [in] handle of the context object
    ur_program_handle_t
        hProgram, ///< [in] handle of the program associated with the kernel
    const ur_kernel_native_properties_t *
        pProperties, ///< [in][optional] pointer to native kernel properties struct
    ur_kernel_handle_t
        *phKernel ///< [out] pointer to the handle of the kernel object created.
    ) try {
    ur_result_t result = UR_RESULT_SUCCESS;

    // if the driver has created a custom function, then call it instead of using the generic path
    auto pfnCreateWithNativeHandle =
        d_context.urDdiTable.Kernel.pfnCreateWithNativeHandle;
    if (nullptr != pfnCreateWithNativeHandle) {
        result = pfnCreateWithNativeHandle(hNativeKernel, hContext, hProgram,
                                           pProperties, phKernel);
    } else {
        // generic implementation
        *phKernel = reinterpret_cast<ur_kernel_handle_t>(d_context.get());
    }

    return result;
} catch (...) {
    return exceptionToResult(std::current_exception());
}

///////////////////////////////////////////////////////////////////////////////
/// @brief Intercept function for urQueueGetInfo
__urdlllocal ur_result_t UR_APICALL urQueueGetInfo(
    ur_queue_handle_t hQueue, ///< [in] handle of the queue object
    ur_queue_info_t propName, ///< [in] name of the queue property to query
    size_t
        propSize, ///< [in] size in bytes of the queue property value provided
    void *
        pPropValue, ///< [out][optional][typename(propName, propSize)] value of the queue
                    ///< property
    size_t *
        pPropSizeRet ///< [out][optional] size in bytes returned in queue property value
    ) try {
    ur_result_t result = UR_RESULT_SUCCESS;

    // if the driver has created a custom function, then call it instead of using the generic path
    auto pfnGetInfo = d_context.urDdiTable.Queue.pfnGetInfo;
    if (nullptr != pfnGetInfo) {
        result =
            pfnGetInfo(hQueue, propName, propSize, pPropValue, pPropSizeRet);
    } else {
        // generic implementation
    }

    return result;
} catch (...) {
    return exceptionToResult(std::current_exception());
}

///////////////////////////////////////////////////////////////////////////////
/// @brief Intercept function for urQueueCreate
__urdlllocal ur_result_t UR_APICALL urQueueCreate(
    ur_context_handle_t hContext, ///< [in] handle of the context object
    ur_device_handle_t hDevice,   ///< [in] handle of the device object
    const ur_queue_properties_t
        *pProperties, ///< [in][optional] pointer to queue creation properties.
    ur_queue_handle_t
        *phQueue ///< [out] pointer to handle of queue object created
    ) try {
    ur_result_t result = UR_RESULT_SUCCESS;

    // if the driver has created a custom function, then call it instead of using the generic path
    auto pfnCreate = d_context.urDdiTable.Queue.pfnCreate;
    if (nullptr != pfnCreate) {
        result = pfnCreate(hContext, hDevice, pProperties, phQueue);
    } else {
        // generic implementation
        *phQueue = reinterpret_cast<ur_queue_handle_t>(d_context.get());
    }

    return result;
} catch (...) {
    return exceptionToResult(std::current_exception());
}

///////////////////////////////////////////////////////////////////////////////
/// @brief Intercept function for urQueueRetain
__urdlllocal ur_result_t UR_APICALL urQueueRetain(
    ur_queue_handle_t hQueue ///< [in] handle of the queue object to get access
    ) try {
    ur_result_t result = UR_RESULT_SUCCESS;

    // if the driver has created a custom function, then call it instead of using the generic path
    auto pfnRetain = d_context.urDdiTable.Queue.pfnRetain;
    if (nullptr != pfnRetain) {
        result = pfnRetain(hQueue);
    } else {
        // generic implementation
    }

    return result;
} catch (...) {
    return exceptionToResult(std::current_exception());
}

///////////////////////////////////////////////////////////////////////////////
/// @brief Intercept function for urQueueRelease
__urdlllocal ur_result_t UR_APICALL urQueueRelease(
    ur_queue_handle_t hQueue ///< [in] handle of the queue object to release
    ) try {
    ur_result_t result = UR_RESULT_SUCCESS;

    // if the driver has created a custom function, then call it instead of using the generic path
    auto pfnRelease = d_context.urDdiTable.Queue.pfnRelease;
    if (nullptr != pfnRelease) {
        result = pfnRelease(hQueue);
    } else {
        // generic implementation
    }

    return result;
} catch (...) {
    return exceptionToResult(std::current_exception());
}

///////////////////////////////////////////////////////////////////////////////
/// @brief Intercept function for urQueueGetNativeHandle
__urdlllocal ur_result_t UR_APICALL urQueueGetNativeHandle(
    ur_queue_handle_t hQueue, ///< [in] handle of the queue.
    ur_queue_native_desc_t
        *pDesc, ///< [in][optional] pointer to native descriptor
    ur_native_handle_t
        *phNativeQueue ///< [out] a pointer to the native handle of the queue.
    ) try {
    ur_result_t result = UR_RESULT_SUCCESS;

    // if the driver has created a custom function, then call it instead of using the generic path
    auto pfnGetNativeHandle = d_context.urDdiTable.Queue.pfnGetNativeHandle;
    if (nullptr != pfnGetNativeHandle) {
        result = pfnGetNativeHandle(hQueue, pDesc, phNativeQueue);
    } else {
        // generic implementation
        *phNativeQueue = reinterpret_cast<ur_native_handle_t>(d_context.get());
    }

    return result;
} catch (...) {
    return exceptionToResult(std::current_exception());
}

///////////////////////////////////////////////////////////////////////////////
/// @brief Intercept function for urQueueCreateWithNativeHandle
__urdlllocal ur_result_t UR_APICALL urQueueCreateWithNativeHandle(
    ur_native_handle_t hNativeQueue, ///< [in] the native handle of the queue.
    ur_context_handle_t hContext,    ///< [in] handle of the context object
    ur_device_handle_t hDevice,      ///< [in] handle of the device object
    const ur_queue_native_properties_t *
        pProperties, ///< [in][optional] pointer to native queue properties struct
    ur_queue_handle_t
        *phQueue ///< [out] pointer to the handle of the queue object created.
    ) try {
    ur_result_t result = UR_RESULT_SUCCESS;

    // if the driver has created a custom function, then call it instead of using the generic path
    auto pfnCreateWithNativeHandle =
        d_context.urDdiTable.Queue.pfnCreateWithNativeHandle;
    if (nullptr != pfnCreateWithNativeHandle) {
        result = pfnCreateWithNativeHandle(hNativeQueue, hContext, hDevice,
                                           pProperties, phQueue);
    } else {
        // generic implementation
        *phQueue = reinterpret_cast<ur_queue_handle_t>(d_context.get());
    }

    return result;
} catch (...) {
    return exceptionToResult(std::current_exception());
}

///////////////////////////////////////////////////////////////////////////////
/// @brief Intercept function for urQueueFinish
__urdlllocal ur_result_t UR_APICALL urQueueFinish(
    ur_queue_handle_t hQueue ///< [in] handle of the queue to be finished.
    ) try {
    ur_result_t result = UR_RESULT_SUCCESS;

    // if the driver has created a custom function, then call it instead of using the generic path
    auto pfnFinish = d_context.urDdiTable.Queue.pfnFinish;
    if (nullptr != pfnFinish) {
        result = pfnFinish(hQueue);
    } else {
        // generic implementation
    }

    return result;
} catch (...) {
    return exceptionToResult(std::current_exception());
}

///////////////////////////////////////////////////////////////////////////////
/// @brief Intercept function for urQueueFlush
__urdlllocal ur_result_t UR_APICALL urQueueFlush(
    ur_queue_handle_t hQueue ///< [in] handle of the queue to be flushed.
    ) try {
    ur_result_t result = UR_RESULT_SUCCESS;

    // if the driver has created a custom function, then call it instead of using the generic path
    auto pfnFlush = d_context.urDdiTable.Queue.pfnFlush;
    if (nullptr != pfnFlush) {
        result = pfnFlush(hQueue);
    } else {
        // generic implementation
    }

    return result;
} catch (...) {
    return exceptionToResult(std::current_exception());
}

///////////////////////////////////////////////////////////////////////////////
/// @brief Intercept function for urEventGetInfo
__urdlllocal ur_result_t UR_APICALL urEventGetInfo(
    ur_event_handle_t hEvent, ///< [in] handle of the event object
    ur_event_info_t propName, ///< [in] the name of the event property to query
    size_t propSize, ///< [in] size in bytes of the event property value
    void *
        pPropValue, ///< [out][optional][typename(propName, propSize)] value of the event
                    ///< property
    size_t *pPropSizeRet ///< [out][optional] bytes returned in event property
    ) try {
    ur_result_t result = UR_RESULT_SUCCESS;

    // if the driver has created a custom function, then call it instead of using the generic path
    auto pfnGetInfo = d_context.urDdiTable.Event.pfnGetInfo;
    if (nullptr != pfnGetInfo) {
        result =
            pfnGetInfo(hEvent, propName, propSize, pPropValue, pPropSizeRet);
    } else {
        // generic implementation
    }

    return result;
} catch (...) {
    return exceptionToResult(std::current_exception());
}

///////////////////////////////////////////////////////////////////////////////
/// @brief Intercept function for urEventGetProfilingInfo
__urdlllocal ur_result_t UR_APICALL urEventGetProfilingInfo(
    ur_event_handle_t hEvent, ///< [in] handle of the event object
    ur_profiling_info_t
        propName,    ///< [in] the name of the profiling property to query
    size_t propSize, ///< [in] size in bytes of the profiling property value
    void *
        pPropValue, ///< [out][optional][typename(propName, propSize)] value of the profiling
                    ///< property
    size_t *
        pPropSizeRet ///< [out][optional] pointer to the actual size in bytes returned in
                     ///< propValue
    ) try {
    ur_result_t result = UR_RESULT_SUCCESS;

    // if the driver has created a custom function, then call it instead of using the generic path
    auto pfnGetProfilingInfo = d_context.urDdiTable.Event.pfnGetProfilingInfo;
    if (nullptr != pfnGetProfilingInfo) {
        result = pfnGetProfilingInfo(hEvent, propName, propSize, pPropValue,
                                     pPropSizeRet);
    } else {
        // generic implementation
    }

    return result;
} catch (...) {
    return exceptionToResult(std::current_exception());
}

///////////////////////////////////////////////////////////////////////////////
/// @brief Intercept function for urEventWait
__urdlllocal ur_result_t UR_APICALL urEventWait(
    uint32_t numEvents, ///< [in] number of events in the event list
    const ur_event_handle_t *
        phEventWaitList ///< [in][range(0, numEvents)] pointer to a list of events to wait for
                        ///< completion
    ) try {
    ur_result_t result = UR_RESULT_SUCCESS;

    // if the driver has created a custom function, then call it instead of using the generic path
    auto pfnWait = d_context.urDdiTable.Event.pfnWait;
    if (nullptr != pfnWait) {
        result = pfnWait(numEvents, phEventWaitList);
    } else {
        // generic implementation
    }

    return result;
} catch (...) {
    return exceptionToResult(std::current_exception());
}

///////////////////////////////////////////////////////////////////////////////
/// @brief Intercept function for urEventRetain
__urdlllocal ur_result_t UR_APICALL urEventRetain(
    ur_event_handle_t hEvent ///< [in] handle of the event object
    ) try {
    ur_result_t result = UR_RESULT_SUCCESS;

    // if the driver has created a custom function, then call it instead of using the generic path
    auto pfnRetain = d_context.urDdiTable.Event.pfnRetain;
    if (nullptr != pfnRetain) {
        result = pfnRetain(hEvent);
    } else {
        // generic implementation
    }

    return result;
} catch (...) {
    return exceptionToResult(std::current_exception());
}

///////////////////////////////////////////////////////////////////////////////
/// @brief Intercept function for urEventRelease
__urdlllocal ur_result_t UR_APICALL urEventRelease(
    ur_event_handle_t hEvent ///< [in] handle of the event object
    ) try {
    ur_result_t result = UR_RESULT_SUCCESS;

    // if the driver has created a custom function, then call it instead of using the generic path
    auto pfnRelease = d_context.urDdiTable.Event.pfnRelease;
    if (nullptr != pfnRelease) {
        result = pfnRelease(hEvent);
    } else {
        // generic implementation
    }

    return result;
} catch (...) {
    return exceptionToResult(std::current_exception());
}

///////////////////////////////////////////////////////////////////////////////
/// @brief Intercept function for urEventGetNativeHandle
__urdlllocal ur_result_t UR_APICALL urEventGetNativeHandle(
    ur_event_handle_t hEvent, ///< [in] handle of the event.
    ur_native_handle_t
        *phNativeEvent ///< [out] a pointer to the native handle of the event.
    ) try {
    ur_result_t result = UR_RESULT_SUCCESS;

    // if the driver has created a custom function, then call it instead of using the generic path
    auto pfnGetNativeHandle = d_context.urDdiTable.Event.pfnGetNativeHandle;
    if (nullptr != pfnGetNativeHandle) {
        result = pfnGetNativeHandle(hEvent, phNativeEvent);
    } else {
        // generic implementation
        *phNativeEvent = reinterpret_cast<ur_native_handle_t>(d_context.get());
    }

    return result;
} catch (...) {
    return exceptionToResult(std::current_exception());
}

///////////////////////////////////////////////////////////////////////////////
/// @brief Intercept function for urEventCreateWithNativeHandle
__urdlllocal ur_result_t UR_APICALL urEventCreateWithNativeHandle(
    ur_native_handle_t hNativeEvent, ///< [in] the native handle of the event.
    ur_context_handle_t hContext,    ///< [in] handle of the context object
    const ur_event_native_properties_t *
        pProperties, ///< [in][optional] pointer to native event properties struct
    ur_event_handle_t
        *phEvent ///< [out] pointer to the handle of the event object created.
    ) try {
    ur_result_t result = UR_RESULT_SUCCESS;

    // if the driver has created a custom function, then call it instead of using the generic path
    auto pfnCreateWithNativeHandle =
        d_context.urDdiTable.Event.pfnCreateWithNativeHandle;
    if (nullptr != pfnCreateWithNativeHandle) {
        result = pfnCreateWithNativeHandle(hNativeEvent, hContext, pProperties,
                                           phEvent);
    } else {
        // generic implementation
        *phEvent = reinterpret_cast<ur_event_handle_t>(d_context.get());
    }

    return result;
} catch (...) {
    return exceptionToResult(std::current_exception());
}

///////////////////////////////////////////////////////////////////////////////
/// @brief Intercept function for urEventSetCallback
__urdlllocal ur_result_t UR_APICALL urEventSetCallback(
    ur_event_handle_t hEvent,       ///< [in] handle of the event object
    ur_execution_info_t execStatus, ///< [in] execution status of the event
    ur_event_callback_t pfnNotify,  ///< [in] execution status of the event
    void *
        pUserData ///< [in][out][optional] pointer to data to be passed to callback.
    ) try {
    ur_result_t result = UR_RESULT_SUCCESS;

    // if the driver has created a custom function, then call it instead of using the generic path
    auto pfnSetCallback = d_context.urDdiTable.Event.pfnSetCallback;
    if (nullptr != pfnSetCallback) {
        result = pfnSetCallback(hEvent, execStatus, pfnNotify, pUserData);
    } else {
        // generic implementation
    }

    return result;
} catch (...) {
    return exceptionToResult(std::current_exception());
}

///////////////////////////////////////////////////////////////////////////////
/// @brief Intercept function for urEnqueueKernelLaunch
__urdlllocal ur_result_t UR_APICALL urEnqueueKernelLaunch(
    ur_queue_handle_t hQueue,   ///< [in] handle of the queue object
    ur_kernel_handle_t hKernel, ///< [in] handle of the kernel object
    uint32_t
        workDim, ///< [in] number of dimensions, from 1 to 3, to specify the global and
                 ///< work-group work-items
    const size_t *
        pGlobalWorkOffset, ///< [in] pointer to an array of workDim unsigned values that specify the
    ///< offset used to calculate the global ID of a work-item
    const size_t *
        pGlobalWorkSize, ///< [in] pointer to an array of workDim unsigned values that specify the
    ///< number of global work-items in workDim that will execute the kernel
    ///< function
    const size_t *
        pLocalWorkSize, ///< [in][optional] pointer to an array of workDim unsigned values that
    ///< specify the number of local work-items forming a work-group that will
    ///< execute the kernel function.
    ///< If nullptr, the runtime implementation will choose the work-group
    ///< size.
    uint32_t numEventsInWaitList, ///< [in] size of the event wait list
    const ur_event_handle_t *
        phEventWaitList, ///< [in][optional][range(0, numEventsInWaitList)] pointer to a list of
    ///< events that must be complete before the kernel execution.
    ///< If nullptr, the numEventsInWaitList must be 0, indicating that no wait
    ///< event.
    ur_event_handle_t *
        phEvent ///< [out][optional] return an event object that identifies this particular
                ///< kernel execution instance.
    ) try {
    ur_result_t result = UR_RESULT_SUCCESS;

    // if the driver has created a custom function, then call it instead of using the generic path
    auto pfnKernelLaunch = d_context.urDdiTable.Enqueue.pfnKernelLaunch;
    if (nullptr != pfnKernelLaunch) {
        result = pfnKernelLaunch(hQueue, hKernel, workDim, pGlobalWorkOffset,
                                 pGlobalWorkSize, pLocalWorkSize,
                                 numEventsInWaitList, phEventWaitList, phEvent);
    } else {
        // generic implementation
        if (nullptr != phEvent) {
            *phEvent = reinterpret_cast<ur_event_handle_t>(d_context.get());
        }
    }

    return result;
} catch (...) {
    return exceptionToResult(std::current_exception());
}

///////////////////////////////////////////////////////////////////////////////
/// @brief Intercept function for urEnqueueEventsWait
__urdlllocal ur_result_t UR_APICALL urEnqueueEventsWait(
    ur_queue_handle_t hQueue,     ///< [in] handle of the queue object
    uint32_t numEventsInWaitList, ///< [in] size of the event wait list
    const ur_event_handle_t *
        phEventWaitList, ///< [in][optional][range(0, numEventsInWaitList)] pointer to a list of
    ///< events that must be complete before this command can be executed.
    ///< If nullptr, the numEventsInWaitList must be 0, indicating that all
    ///< previously enqueued commands
    ///< must be complete.
    ur_event_handle_t *
        phEvent ///< [out][optional] return an event object that identifies this particular
                ///< command instance.
    ) try {
    ur_result_t result = UR_RESULT_SUCCESS;

    // if the driver has created a custom function, then call it instead of using the generic path
    auto pfnEventsWait = d_context.urDdiTable.Enqueue.pfnEventsWait;
    if (nullptr != pfnEventsWait) {
        result = pfnEventsWait(hQueue, numEventsInWaitList, phEventWaitList,
                               phEvent);
    } else {
        // generic implementation
        if (nullptr != phEvent) {
            *phEvent = reinterpret_cast<ur_event_handle_t>(d_context.get());
        }
    }

    return result;
} catch (...) {
    return exceptionToResult(std::current_exception());
}

///////////////////////////////////////////////////////////////////////////////
/// @brief Intercept function for urEnqueueEventsWaitWithBarrier
__urdlllocal ur_result_t UR_APICALL urEnqueueEventsWaitWithBarrier(
    ur_queue_handle_t hQueue,     ///< [in] handle of the queue object
    uint32_t numEventsInWaitList, ///< [in] size of the event wait list
    const ur_event_handle_t *
        phEventWaitList, ///< [in][optional][range(0, numEventsInWaitList)] pointer to a list of
    ///< events that must be complete before this command can be executed.
    ///< If nullptr, the numEventsInWaitList must be 0, indicating that all
    ///< previously enqueued commands
    ///< must be complete.
    ur_event_handle_t *
        phEvent ///< [out][optional] return an event object that identifies this particular
                ///< command instance.
    ) try {
    ur_result_t result = UR_RESULT_SUCCESS;

    // if the driver has created a custom function, then call it instead of using the generic path
    auto pfnEventsWaitWithBarrier =
        d_context.urDdiTable.Enqueue.pfnEventsWaitWithBarrier;
    if (nullptr != pfnEventsWaitWithBarrier) {
        result = pfnEventsWaitWithBarrier(hQueue, numEventsInWaitList,
                                          phEventWaitList, phEvent);
    } else {
        // generic implementation
        if (nullptr != phEvent) {
            *phEvent = reinterpret_cast<ur_event_handle_t>(d_context.get());
        }
    }

    return result;
} catch (...) {
    return exceptionToResult(std::current_exception());
}

///////////////////////////////////////////////////////////////////////////////
/// @brief Intercept function for urEnqueueMemBufferRead
__urdlllocal ur_result_t UR_APICALL urEnqueueMemBufferRead(
    ur_queue_handle_t hQueue, ///< [in] handle of the queue object
    ur_mem_handle_t hBuffer,  ///< [in] handle of the buffer object
    bool blockingRead, ///< [in] indicates blocking (true), non-blocking (false)
    size_t offset,     ///< [in] offset in bytes in the buffer object
    size_t size,       ///< [in] size in bytes of data being read
    void *pDst, ///< [in] pointer to host memory where data is to be read into
    uint32_t numEventsInWaitList, ///< [in] size of the event wait list
    const ur_event_handle_t *
        phEventWaitList, ///< [in][optional][range(0, numEventsInWaitList)] pointer to a list of
    ///< events that must be complete before this command can be executed.
    ///< If nullptr, the numEventsInWaitList must be 0, indicating that this
    ///< command does not wait on any event to complete.
    ur_event_handle_t *
        phEvent ///< [out][optional] return an event object that identifies this particular
                ///< command instance.
    ) try {
    ur_result_t result = UR_RESULT_SUCCESS;

    // if the driver has created a custom function, then call it instead of using the generic path
    auto pfnMemBufferRead = d_context.urDdiTable.Enqueue.pfnMemBufferRead;
    if (nullptr != pfnMemBufferRead) {
        result =
            pfnMemBufferRead(hQueue, hBuffer, blockingRead, offset, size, pDst,
                             numEventsInWaitList, phEventWaitList, phEvent);
    } else {
        // generic implementation
        if (nullptr != phEvent) {
            *phEvent = reinterpret_cast<ur_event_handle_t>(d_context.get());
        }
    }

    return result;
} catch (...) {
    return exceptionToResult(std::current_exception());
}

///////////////////////////////////////////////////////////////////////////////
/// @brief Intercept function for urEnqueueMemBufferWrite
__urdlllocal ur_result_t UR_APICALL urEnqueueMemBufferWrite(
    ur_queue_handle_t hQueue, ///< [in] handle of the queue object
    ur_mem_handle_t hBuffer,  ///< [in] handle of the buffer object
    bool
        blockingWrite, ///< [in] indicates blocking (true), non-blocking (false)
    size_t offset,     ///< [in] offset in bytes in the buffer object
    size_t size,       ///< [in] size in bytes of data being written
    const void
        *pSrc, ///< [in] pointer to host memory where data is to be written from
    uint32_t numEventsInWaitList, ///< [in] size of the event wait list
    const ur_event_handle_t *
        phEventWaitList, ///< [in][optional][range(0, numEventsInWaitList)] pointer to a list of
    ///< events that must be complete before this command can be executed.
    ///< If nullptr, the numEventsInWaitList must be 0, indicating that this
    ///< command does not wait on any event to complete.
    ur_event_handle_t *
        phEvent ///< [out][optional] return an event object that identifies this particular
                ///< command instance.
    ) try {
    ur_result_t result = UR_RESULT_SUCCESS;

    // if the driver has created a custom function, then call it instead of using the generic path
    auto pfnMemBufferWrite = d_context.urDdiTable.Enqueue.pfnMemBufferWrite;
    if (nullptr != pfnMemBufferWrite) {
        result = pfnMemBufferWrite(hQueue, hBuffer, blockingWrite, offset, size,
                                   pSrc, numEventsInWaitList, phEventWaitList,
                                   phEvent);
    } else {
        // generic implementation
        if (nullptr != phEvent) {
            *phEvent = reinterpret_cast<ur_event_handle_t>(d_context.get());
        }
    }

    return result;
} catch (...) {
    return exceptionToResult(std::current_exception());
}

///////////////////////////////////////////////////////////////////////////////
/// @brief Intercept function for urEnqueueMemBufferReadRect
__urdlllocal ur_result_t UR_APICALL urEnqueueMemBufferReadRect(
    ur_queue_handle_t hQueue, ///< [in] handle of the queue object
    ur_mem_handle_t hBuffer,  ///< [in] handle of the buffer object
    bool blockingRead, ///< [in] indicates blocking (true), non-blocking (false)
    ur_rect_offset_t bufferOrigin, ///< [in] 3D offset in the buffer
    ur_rect_offset_t hostOrigin,   ///< [in] 3D offset in the host region
    ur_rect_region_t
        region, ///< [in] 3D rectangular region descriptor: width, height, depth
    size_t
        bufferRowPitch, ///< [in] length of each row in bytes in the buffer object
    size_t
        bufferSlicePitch, ///< [in] length of each 2D slice in bytes in the buffer object being read
    size_t
        hostRowPitch, ///< [in] length of each row in bytes in the host memory region pointed by
                      ///< dst
    size_t
        hostSlicePitch, ///< [in] length of each 2D slice in bytes in the host memory region
                        ///< pointed by dst
    void *pDst, ///< [in] pointer to host memory where data is to be read into
    uint32_t numEventsInWaitList, ///< [in] size of the event wait list
    const ur_event_handle_t *
        phEventWaitList, ///< [in][optional][range(0, numEventsInWaitList)] pointer to a list of
    ///< events that must be complete before this command can be executed.
    ///< If nullptr, the numEventsInWaitList must be 0, indicating that this
    ///< command does not wait on any event to complete.
    ur_event_handle_t *
        phEvent ///< [out][optional] return an event object that identifies this particular
                ///< command instance.
    ) try {
    ur_result_t result = UR_RESULT_SUCCESS;

    // if the driver has created a custom function, then call it instead of using the generic path
    auto pfnMemBufferReadRect =
        d_context.urDdiTable.Enqueue.pfnMemBufferReadRect;
    if (nullptr != pfnMemBufferReadRect) {
        result = pfnMemBufferReadRect(
            hQueue, hBuffer, blockingRead, bufferOrigin, hostOrigin, region,
            bufferRowPitch, bufferSlicePitch, hostRowPitch, hostSlicePitch,
            pDst, numEventsInWaitList, phEventWaitList, phEvent);
    } else {
        // generic implementation
        if (nullptr != phEvent) {
            *phEvent = reinterpret_cast<ur_event_handle_t>(d_context.get());
        }
    }

    return result;
} catch (...) {
    return exceptionToResult(std::current_exception());
}

///////////////////////////////////////////////////////////////////////////////
/// @brief Intercept function for urEnqueueMemBufferWriteRect
__urdlllocal ur_result_t UR_APICALL urEnqueueMemBufferWriteRect(
    ur_queue_handle_t hQueue, ///< [in] handle of the queue object
    ur_mem_handle_t hBuffer,  ///< [in] handle of the buffer object
    bool
        blockingWrite, ///< [in] indicates blocking (true), non-blocking (false)
    ur_rect_offset_t bufferOrigin, ///< [in] 3D offset in the buffer
    ur_rect_offset_t hostOrigin,   ///< [in] 3D offset in the host region
    ur_rect_region_t
        region, ///< [in] 3D rectangular region descriptor: width, height, depth
    size_t
        bufferRowPitch, ///< [in] length of each row in bytes in the buffer object
    size_t
        bufferSlicePitch, ///< [in] length of each 2D slice in bytes in the buffer object being
                          ///< written
    size_t
        hostRowPitch, ///< [in] length of each row in bytes in the host memory region pointed by
                      ///< src
    size_t
        hostSlicePitch, ///< [in] length of each 2D slice in bytes in the host memory region
                        ///< pointed by src
    void
        *pSrc, ///< [in] pointer to host memory where data is to be written from
    uint32_t numEventsInWaitList, ///< [in] size of the event wait list
    const ur_event_handle_t *
        phEventWaitList, ///< [in][optional][range(0, numEventsInWaitList)] points to a list of
    ///< events that must be complete before this command can be executed.
    ///< If nullptr, the numEventsInWaitList must be 0, indicating that this
    ///< command does not wait on any event to complete.
    ur_event_handle_t *
        phEvent ///< [out][optional] return an event object that identifies this particular
                ///< command instance.
    ) try {
    ur_result_t result = UR_RESULT_SUCCESS;

    // if the driver has created a custom function, then call it instead of using the generic path
    auto pfnMemBufferWriteRect =
        d_context.urDdiTable.Enqueue.pfnMemBufferWriteRect;
    if (nullptr != pfnMemBufferWriteRect) {
        result = pfnMemBufferWriteRect(
            hQueue, hBuffer, blockingWrite, bufferOrigin, hostOrigin, region,
            bufferRowPitch, bufferSlicePitch, hostRowPitch, hostSlicePitch,
            pSrc, numEventsInWaitList, phEventWaitList, phEvent);
    } else {
        // generic implementation
        if (nullptr != phEvent) {
            *phEvent = reinterpret_cast<ur_event_handle_t>(d_context.get());
        }
    }

    return result;
} catch (...) {
    return exceptionToResult(std::current_exception());
}

///////////////////////////////////////////////////////////////////////////////
/// @brief Intercept function for urEnqueueMemBufferCopy
__urdlllocal ur_result_t UR_APICALL urEnqueueMemBufferCopy(
    ur_queue_handle_t hQueue,   ///< [in] handle of the queue object
    ur_mem_handle_t hBufferSrc, ///< [in] handle of the src buffer object
    ur_mem_handle_t hBufferDst, ///< [in] handle of the dest buffer object
    size_t srcOffset, ///< [in] offset into hBufferSrc to begin copying from
    size_t dstOffset, ///< [in] offset info hBufferDst to begin copying into
    size_t size,      ///< [in] size in bytes of data being copied
    uint32_t numEventsInWaitList, ///< [in] size of the event wait list
    const ur_event_handle_t *
        phEventWaitList, ///< [in][optional][range(0, numEventsInWaitList)] pointer to a list of
    ///< events that must be complete before this command can be executed.
    ///< If nullptr, the numEventsInWaitList must be 0, indicating that this
    ///< command does not wait on any event to complete.
    ur_event_handle_t *
        phEvent ///< [out][optional] return an event object that identifies this particular
                ///< command instance.
    ) try {
    ur_result_t result = UR_RESULT_SUCCESS;

    // if the driver has created a custom function, then call it instead of using the generic path
    auto pfnMemBufferCopy = d_context.urDdiTable.Enqueue.pfnMemBufferCopy;
    if (nullptr != pfnMemBufferCopy) {
        result = pfnMemBufferCopy(hQueue, hBufferSrc, hBufferDst, srcOffset,
                                  dstOffset, size, numEventsInWaitList,
                                  phEventWaitList, phEvent);
    } else {
        // generic implementation
        if (nullptr != phEvent) {
            *phEvent = reinterpret_cast<ur_event_handle_t>(d_context.get());
        }
    }

    return result;
} catch (...) {
    return exceptionToResult(std::current_exception());
}

///////////////////////////////////////////////////////////////////////////////
/// @brief Intercept function for urEnqueueMemBufferCopyRect
__urdlllocal ur_result_t UR_APICALL urEnqueueMemBufferCopyRect(
    ur_queue_handle_t hQueue,   ///< [in] handle of the queue object
    ur_mem_handle_t hBufferSrc, ///< [in] handle of the source buffer object
    ur_mem_handle_t hBufferDst, ///< [in] handle of the dest buffer object
    ur_rect_offset_t srcOrigin, ///< [in] 3D offset in the source buffer
    ur_rect_offset_t dstOrigin, ///< [in] 3D offset in the destination buffer
    ur_rect_region_t
        region, ///< [in] source 3D rectangular region descriptor: width, height, depth
    size_t
        srcRowPitch, ///< [in] length of each row in bytes in the source buffer object
    size_t
        srcSlicePitch, ///< [in] length of each 2D slice in bytes in the source buffer object
    size_t
        dstRowPitch, ///< [in] length of each row in bytes in the destination buffer object
    size_t
        dstSlicePitch, ///< [in] length of each 2D slice in bytes in the destination buffer object
    uint32_t numEventsInWaitList, ///< [in] size of the event wait list
    const ur_event_handle_t *
        phEventWaitList, ///< [in][optional][range(0, numEventsInWaitList)] pointer to a list of
    ///< events that must be complete before this command can be executed.
    ///< If nullptr, the numEventsInWaitList must be 0, indicating that this
    ///< command does not wait on any event to complete.
    ur_event_handle_t *
        phEvent ///< [out][optional] return an event object that identifies this particular
                ///< command instance.
    ) try {
    ur_result_t result = UR_RESULT_SUCCESS;

    // if the driver has created a custom function, then call it instead of using the generic path
    auto pfnMemBufferCopyRect =
        d_context.urDdiTable.Enqueue.pfnMemBufferCopyRect;
    if (nullptr != pfnMemBufferCopyRect) {
        result = pfnMemBufferCopyRect(
            hQueue, hBufferSrc, hBufferDst, srcOrigin, dstOrigin, region,
            srcRowPitch, srcSlicePitch, dstRowPitch, dstSlicePitch,
            numEventsInWaitList, phEventWaitList, phEvent);
    } else {
        // generic implementation
        if (nullptr != phEvent) {
            *phEvent = reinterpret_cast<ur_event_handle_t>(d_context.get());
        }
    }

    return result;
} catch (...) {
    return exceptionToResult(std::current_exception());
}

///////////////////////////////////////////////////////////////////////////////
/// @brief Intercept function for urEnqueueMemBufferFill
__urdlllocal ur_result_t UR_APICALL urEnqueueMemBufferFill(
    ur_queue_handle_t hQueue, ///< [in] handle of the queue object
    ur_mem_handle_t hBuffer,  ///< [in] handle of the buffer object
    const void *pPattern,     ///< [in] pointer to the fill pattern
    size_t patternSize,       ///< [in] size in bytes of the pattern
    size_t offset,            ///< [in] offset into the buffer
    size_t size, ///< [in] fill size in bytes, must be a multiple of patternSize
    uint32_t numEventsInWaitList, ///< [in] size of the event wait list
    const ur_event_handle_t *
        phEventWaitList, ///< [in][optional][range(0, numEventsInWaitList)] pointer to a list of
    ///< events that must be complete before this command can be executed.
    ///< If nullptr, the numEventsInWaitList must be 0, indicating that this
    ///< command does not wait on any event to complete.
    ur_event_handle_t *
        phEvent ///< [out][optional] return an event object that identifies this particular
                ///< command instance.
    ) try {
    ur_result_t result = UR_RESULT_SUCCESS;

    // if the driver has created a custom function, then call it instead of using the generic path
    auto pfnMemBufferFill = d_context.urDdiTable.Enqueue.pfnMemBufferFill;
    if (nullptr != pfnMemBufferFill) {
        result = pfnMemBufferFill(hQueue, hBuffer, pPattern, patternSize,
                                  offset, size, numEventsInWaitList,
                                  phEventWaitList, phEvent);
    } else {
        // generic implementation
        if (nullptr != phEvent) {
            *phEvent = reinterpret_cast<ur_event_handle_t>(d_context.get());
        }
    }

    return result;
} catch (...) {
    return exceptionToResult(std::current_exception());
}

///////////////////////////////////////////////////////////////////////////////
/// @brief Intercept function for urEnqueueMemImageRead
__urdlllocal ur_result_t UR_APICALL urEnqueueMemImageRead(
    ur_queue_handle_t hQueue, ///< [in] handle of the queue object
    ur_mem_handle_t hImage,   ///< [in] handle of the image object
    bool blockingRead, ///< [in] indicates blocking (true), non-blocking (false)
    ur_rect_offset_t
        origin, ///< [in] defines the (x,y,z) offset in pixels in the 1D, 2D, or 3D image
    ur_rect_region_t
        region, ///< [in] defines the (width, height, depth) in pixels of the 1D, 2D, or 3D
                ///< image
    size_t rowPitch,   ///< [in] length of each row in bytes
    size_t slicePitch, ///< [in] length of each 2D slice of the 3D image
    void *pDst, ///< [in] pointer to host memory where image is to be read into
    uint32_t numEventsInWaitList, ///< [in] size of the event wait list
    const ur_event_handle_t *
        phEventWaitList, ///< [in][optional][range(0, numEventsInWaitList)] pointer to a list of
    ///< events that must be complete before this command can be executed.
    ///< If nullptr, the numEventsInWaitList must be 0, indicating that this
    ///< command does not wait on any event to complete.
    ur_event_handle_t *
        phEvent ///< [out][optional] return an event object that identifies this particular
                ///< command instance.
    ) try {
    ur_result_t result = UR_RESULT_SUCCESS;

    // if the driver has created a custom function, then call it instead of using the generic path
    auto pfnMemImageRead = d_context.urDdiTable.Enqueue.pfnMemImageRead;
    if (nullptr != pfnMemImageRead) {
        result = pfnMemImageRead(hQueue, hImage, blockingRead, origin, region,
                                 rowPitch, slicePitch, pDst,
                                 numEventsInWaitList, phEventWaitList, phEvent);
    } else {
        // generic implementation
        if (nullptr != phEvent) {
            *phEvent = reinterpret_cast<ur_event_handle_t>(d_context.get());
        }
    }

    return result;
} catch (...) {
    return exceptionToResult(std::current_exception());
}

///////////////////////////////////////////////////////////////////////////////
/// @brief Intercept function for urEnqueueMemImageWrite
__urdlllocal ur_result_t UR_APICALL urEnqueueMemImageWrite(
    ur_queue_handle_t hQueue, ///< [in] handle of the queue object
    ur_mem_handle_t hImage,   ///< [in] handle of the image object
    bool
        blockingWrite, ///< [in] indicates blocking (true), non-blocking (false)
    ur_rect_offset_t
        origin, ///< [in] defines the (x,y,z) offset in pixels in the 1D, 2D, or 3D image
    ur_rect_region_t
        region, ///< [in] defines the (width, height, depth) in pixels of the 1D, 2D, or 3D
                ///< image
    size_t rowPitch,   ///< [in] length of each row in bytes
    size_t slicePitch, ///< [in] length of each 2D slice of the 3D image
    void *pSrc, ///< [in] pointer to host memory where image is to be read into
    uint32_t numEventsInWaitList, ///< [in] size of the event wait list
    const ur_event_handle_t *
        phEventWaitList, ///< [in][optional][range(0, numEventsInWaitList)] pointer to a list of
    ///< events that must be complete before this command can be executed.
    ///< If nullptr, the numEventsInWaitList must be 0, indicating that this
    ///< command does not wait on any event to complete.
    ur_event_handle_t *
        phEvent ///< [out][optional] return an event object that identifies this particular
                ///< command instance.
    ) try {
    ur_result_t result = UR_RESULT_SUCCESS;

    // if the driver has created a custom function, then call it instead of using the generic path
    auto pfnMemImageWrite = d_context.urDdiTable.Enqueue.pfnMemImageWrite;
    if (nullptr != pfnMemImageWrite) {
        result = pfnMemImageWrite(
            hQueue, hImage, blockingWrite, origin, region, rowPitch, slicePitch,
            pSrc, numEventsInWaitList, phEventWaitList, phEvent);
    } else {
        // generic implementation
        if (nullptr != phEvent) {
            *phEvent = reinterpret_cast<ur_event_handle_t>(d_context.get());
        }
    }

    return result;
} catch (...) {
    return exceptionToResult(std::current_exception());
}

///////////////////////////////////////////////////////////////////////////////
/// @brief Intercept function for urEnqueueMemImageCopy
__urdlllocal ur_result_t UR_APICALL urEnqueueMemImageCopy(
    ur_queue_handle_t hQueue,  ///< [in] handle of the queue object
    ur_mem_handle_t hImageSrc, ///< [in] handle of the src image object
    ur_mem_handle_t hImageDst, ///< [in] handle of the dest image object
    ur_rect_offset_t
        srcOrigin, ///< [in] defines the (x,y,z) offset in pixels in the source 1D, 2D, or 3D
                   ///< image
    ur_rect_offset_t
        dstOrigin, ///< [in] defines the (x,y,z) offset in pixels in the destination 1D, 2D,
                   ///< or 3D image
    ur_rect_region_t
        region, ///< [in] defines the (width, height, depth) in pixels of the 1D, 2D, or 3D
                ///< image
    uint32_t numEventsInWaitList, ///< [in] size of the event wait list
    const ur_event_handle_t *
        phEventWaitList, ///< [in][optional][range(0, numEventsInWaitList)] pointer to a list of
    ///< events that must be complete before this command can be executed.
    ///< If nullptr, the numEventsInWaitList must be 0, indicating that this
    ///< command does not wait on any event to complete.
    ur_event_handle_t *
        phEvent ///< [out][optional] return an event object that identifies this particular
                ///< command instance.
    ) try {
    ur_result_t result = UR_RESULT_SUCCESS;

    // if the driver has created a custom function, then call it instead of using the generic path
    auto pfnMemImageCopy = d_context.urDdiTable.Enqueue.pfnMemImageCopy;
    if (nullptr != pfnMemImageCopy) {
        result = pfnMemImageCopy(hQueue, hImageSrc, hImageDst, srcOrigin,
                                 dstOrigin, region, numEventsInWaitList,
                                 phEventWaitList, phEvent);
    } else {
        // generic implementation
        if (nullptr != phEvent) {
            *phEvent = reinterpret_cast<ur_event_handle_t>(d_context.get());
        }
    }

    return result;
} catch (...) {
    return exceptionToResult(std::current_exception());
}

///////////////////////////////////////////////////////////////////////////////
/// @brief Intercept function for urEnqueueMemBufferMap
__urdlllocal ur_result_t UR_APICALL urEnqueueMemBufferMap(
    ur_queue_handle_t hQueue, ///< [in] handle of the queue object
    ur_mem_handle_t hBuffer,  ///< [in] handle of the buffer object
    bool blockingMap, ///< [in] indicates blocking (true), non-blocking (false)
    ur_map_flags_t mapFlags, ///< [in] flags for read, write, readwrite mapping
    size_t offset, ///< [in] offset in bytes of the buffer region being mapped
    size_t size,   ///< [in] size in bytes of the buffer region being mapped
    uint32_t numEventsInWaitList, ///< [in] size of the event wait list
    const ur_event_handle_t *
        phEventWaitList, ///< [in][optional][range(0, numEventsInWaitList)] pointer to a list of
    ///< events that must be complete before this command can be executed.
    ///< If nullptr, the numEventsInWaitList must be 0, indicating that this
    ///< command does not wait on any event to complete.
    ur_event_handle_t *
        phEvent, ///< [out][optional] return an event object that identifies this particular
                 ///< command instance.
    void **ppRetMap ///< [out] return mapped pointer.  TODO: move it before
                    ///< numEventsInWaitList?
    ) try {
    ur_result_t result = UR_RESULT_SUCCESS;

    // if the driver has created a custom function, then call it instead of using the generic path
    auto pfnMemBufferMap = d_context.urDdiTable.Enqueue.pfnMemBufferMap;
    if (nullptr != pfnMemBufferMap) {
        result = pfnMemBufferMap(hQueue, hBuffer, blockingMap, mapFlags, offset,
                                 size, numEventsInWaitList, phEventWaitList,
                                 phEvent, ppRetMap);
    } else {
        // generic implementation
        if (nullptr != phEvent) {
            *phEvent = reinterpret_cast<ur_event_handle_t>(d_context.get());
        }
    }

    return result;
} catch (...) {
    return exceptionToResult(std::current_exception());
}

///////////////////////////////////////////////////////////////////////////////
/// @brief Intercept function for urEnqueueMemUnmap
__urdlllocal ur_result_t UR_APICALL urEnqueueMemUnmap(
    ur_queue_handle_t hQueue, ///< [in] handle of the queue object
    ur_mem_handle_t
        hMem,         ///< [in] handle of the memory (buffer or image) object
    void *pMappedPtr, ///< [in] mapped host address
    uint32_t numEventsInWaitList, ///< [in] size of the event wait list
    const ur_event_handle_t *
        phEventWaitList, ///< [in][optional][range(0, numEventsInWaitList)] pointer to a list of
    ///< events that must be complete before this command can be executed.
    ///< If nullptr, the numEventsInWaitList must be 0, indicating that this
    ///< command does not wait on any event to complete.
    ur_event_handle_t *
        phEvent ///< [out][optional] return an event object that identifies this particular
                ///< command instance.
    ) try {
    ur_result_t result = UR_RESULT_SUCCESS;

    // if the driver has created a custom function, then call it instead of using the generic path
    auto pfnMemUnmap = d_context.urDdiTable.Enqueue.pfnMemUnmap;
    if (nullptr != pfnMemUnmap) {
        result = pfnMemUnmap(hQueue, hMem, pMappedPtr, numEventsInWaitList,
                             phEventWaitList, phEvent);
    } else {
        // generic implementation
        if (nullptr != phEvent) {
            *phEvent = reinterpret_cast<ur_event_handle_t>(d_context.get());
        }
    }

    return result;
} catch (...) {
    return exceptionToResult(std::current_exception());
}

///////////////////////////////////////////////////////////////////////////////
/// @brief Intercept function for urEnqueueUSMFill
__urdlllocal ur_result_t UR_APICALL urEnqueueUSMFill(
    ur_queue_handle_t hQueue, ///< [in] handle of the queue object
    void *ptr,                ///< [in] pointer to USM memory object
    size_t
        patternSize, ///< [in] the size in bytes of the pattern. Must be a power of 2 and less
                     ///< than or equal to width.
    const void
        *pPattern, ///< [in] pointer with the bytes of the pattern to set.
    size_t
        size, ///< [in] size in bytes to be set. Must be a multiple of patternSize.
    uint32_t numEventsInWaitList, ///< [in] size of the event wait list
    const ur_event_handle_t *
        phEventWaitList, ///< [in][optional][range(0, numEventsInWaitList)] pointer to a list of
    ///< events that must be complete before this command can be executed.
    ///< If nullptr, the numEventsInWaitList must be 0, indicating that this
    ///< command does not wait on any event to complete.
    ur_event_handle_t *
        phEvent ///< [out][optional] return an event object that identifies this particular
                ///< command instance.
    ) try {
    ur_result_t result = UR_RESULT_SUCCESS;

    // if the driver has created a custom function, then call it instead of using the generic path
    auto pfnUSMFill = d_context.urDdiTable.Enqueue.pfnUSMFill;
    if (nullptr != pfnUSMFill) {
        result = pfnUSMFill(hQueue, ptr, patternSize, pPattern, size,
                            numEventsInWaitList, phEventWaitList, phEvent);
    } else {
        // generic implementation
        if (nullptr != phEvent) {
            *phEvent = reinterpret_cast<ur_event_handle_t>(d_context.get());
        }
    }

    return result;
} catch (...) {
    return exceptionToResult(std::current_exception());
}

///////////////////////////////////////////////////////////////////////////////
/// @brief Intercept function for urEnqueueUSMMemcpy
__urdlllocal ur_result_t UR_APICALL urEnqueueUSMMemcpy(
    ur_queue_handle_t hQueue, ///< [in] handle of the queue object
    bool blocking,            ///< [in] blocking or non-blocking copy
    void *pDst,       ///< [in] pointer to the destination USM memory object
    const void *pSrc, ///< [in] pointer to the source USM memory object
    size_t size,      ///< [in] size in bytes to be copied
    uint32_t numEventsInWaitList, ///< [in] size of the event wait list
    const ur_event_handle_t *
        phEventWaitList, ///< [in][optional][range(0, numEventsInWaitList)] pointer to a list of
    ///< events that must be complete before this command can be executed.
    ///< If nullptr, the numEventsInWaitList must be 0, indicating that this
    ///< command does not wait on any event to complete.
    ur_event_handle_t *
        phEvent ///< [out][optional] return an event object that identifies this particular
                ///< command instance.
    ) try {
    ur_result_t result = UR_RESULT_SUCCESS;

    // if the driver has created a custom function, then call it instead of using the generic path
    auto pfnUSMMemcpy = d_context.urDdiTable.Enqueue.pfnUSMMemcpy;
    if (nullptr != pfnUSMMemcpy) {
        result = pfnUSMMemcpy(hQueue, blocking, pDst, pSrc, size,
                              numEventsInWaitList, phEventWaitList, phEvent);
    } else {
        // generic implementation
        if (nullptr != phEvent) {
            *phEvent = reinterpret_cast<ur_event_handle_t>(d_context.get());
        }
    }

    return result;
} catch (...) {
    return exceptionToResult(std::current_exception());
}

///////////////////////////////////////////////////////////////////////////////
/// @brief Intercept function for urEnqueueUSMPrefetch
__urdlllocal ur_result_t UR_APICALL urEnqueueUSMPrefetch(
    ur_queue_handle_t hQueue,       ///< [in] handle of the queue object
    const void *pMem,               ///< [in] pointer to the USM memory object
    size_t size,                    ///< [in] size in bytes to be fetched
    ur_usm_migration_flags_t flags, ///< [in] USM prefetch flags
    uint32_t numEventsInWaitList,   ///< [in] size of the event wait list
    const ur_event_handle_t *
        phEventWaitList, ///< [in][optional][range(0, numEventsInWaitList)] pointer to a list of
    ///< events that must be complete before this command can be executed.
    ///< If nullptr, the numEventsInWaitList must be 0, indicating that this
    ///< command does not wait on any event to complete.
    ur_event_handle_t *
        phEvent ///< [out][optional] return an event object that identifies this particular
                ///< command instance.
    ) try {
    ur_result_t result = UR_RESULT_SUCCESS;

    // if the driver has created a custom function, then call it instead of using the generic path
    auto pfnUSMPrefetch = d_context.urDdiTable.Enqueue.pfnUSMPrefetch;
    if (nullptr != pfnUSMPrefetch) {
        result = pfnUSMPrefetch(hQueue, pMem, size, flags, numEventsInWaitList,
                                phEventWaitList, phEvent);
    } else {
        // generic implementation
        if (nullptr != phEvent) {
            *phEvent = reinterpret_cast<ur_event_handle_t>(d_context.get());
        }
    }

    return result;
} catch (...) {
    return exceptionToResult(std::current_exception());
}

///////////////////////////////////////////////////////////////////////////////
/// @brief Intercept function for urEnqueueUSMAdvise
__urdlllocal ur_result_t UR_APICALL urEnqueueUSMAdvise(
    ur_queue_handle_t hQueue,     ///< [in] handle of the queue object
    const void *pMem,             ///< [in] pointer to the USM memory object
    size_t size,                  ///< [in] size in bytes to be advised
    ur_usm_advice_flags_t advice, ///< [in] USM memory advice
    ur_event_handle_t *
        phEvent ///< [out][optional] return an event object that identifies this particular
                ///< command instance.
    ) try {
    ur_result_t result = UR_RESULT_SUCCESS;

    // if the driver has created a custom function, then call it instead of using the generic path
    auto pfnUSMAdvise = d_context.urDdiTable.Enqueue.pfnUSMAdvise;
    if (nullptr != pfnUSMAdvise) {
        result = pfnUSMAdvise(hQueue, pMem, size, advice, phEvent);
    } else {
        // generic implementation
        if (nullptr != phEvent) {
            *phEvent = reinterpret_cast<ur_event_handle_t>(d_context.get());
        }
    }

    return result;
} catch (...) {
    return exceptionToResult(std::current_exception());
}

///////////////////////////////////////////////////////////////////////////////
/// @brief Intercept function for urEnqueueUSMFill2D
__urdlllocal ur_result_t UR_APICALL urEnqueueUSMFill2D(
    ur_queue_handle_t hQueue, ///< [in] handle of the queue to submit to.
    void *pMem,               ///< [in] pointer to memory to be filled.
    size_t
        pitch, ///< [in] the total width of the destination memory including padding.
    size_t
        patternSize, ///< [in] the size in bytes of the pattern. Must be a power of 2 and less
                     ///< than or equal to width.
    const void
        *pPattern, ///< [in] pointer with the bytes of the pattern to set.
    size_t
        width, ///< [in] the width in bytes of each row to fill. Must be a multiple of
               ///< patternSize.
    size_t height,                ///< [in] the height of the columns to fill.
    uint32_t numEventsInWaitList, ///< [in] size of the event wait list
    const ur_event_handle_t *
        phEventWaitList, ///< [in][optional][range(0, numEventsInWaitList)] pointer to a list of
    ///< events that must be complete before the kernel execution.
    ///< If nullptr, the numEventsInWaitList must be 0, indicating that no wait
    ///< event.
    ur_event_handle_t *
        phEvent ///< [out][optional] return an event object that identifies this particular
                ///< kernel execution instance.
    ) try {
    ur_result_t result = UR_RESULT_SUCCESS;

    // if the driver has created a custom function, then call it instead of using the generic path
    auto pfnUSMFill2D = d_context.urDdiTable.Enqueue.pfnUSMFill2D;
    if (nullptr != pfnUSMFill2D) {
        result =
            pfnUSMFill2D(hQueue, pMem, pitch, patternSize, pPattern, width,
                         height, numEventsInWaitList, phEventWaitList, phEvent);
    } else {
        // generic implementation
        if (nullptr != phEvent) {
            *phEvent = reinterpret_cast<ur_event_handle_t>(d_context.get());
        }
    }

    return result;
} catch (...) {
    return exceptionToResult(std::current_exception());
}

///////////////////////////////////////////////////////////////////////////////
/// @brief Intercept function for urEnqueueUSMMemcpy2D
__urdlllocal ur_result_t UR_APICALL urEnqueueUSMMemcpy2D(
    ur_queue_handle_t hQueue, ///< [in] handle of the queue to submit to.
    bool blocking, ///< [in] indicates if this operation should block the host.
    void *pDst,    ///< [in] pointer to memory where data will be copied.
    size_t
        dstPitch, ///< [in] the total width of the source memory including padding.
    const void *pSrc, ///< [in] pointer to memory to be copied.
    size_t
        srcPitch, ///< [in] the total width of the source memory including padding.
    size_t width,  ///< [in] the width in bytes of each row to be copied.
    size_t height, ///< [in] the height of columns to be copied.
    uint32_t numEventsInWaitList, ///< [in] size of the event wait list
    const ur_event_handle_t *
        phEventWaitList, ///< [in][optional][range(0, numEventsInWaitList)] pointer to a list of
    ///< events that must be complete before the kernel execution.
    ///< If nullptr, the numEventsInWaitList must be 0, indicating that no wait
    ///< event.
    ur_event_handle_t *
        phEvent ///< [out][optional] return an event object that identifies this particular
                ///< kernel execution instance.
    ) try {
    ur_result_t result = UR_RESULT_SUCCESS;

    // if the driver has created a custom function, then call it instead of using the generic path
    auto pfnUSMMemcpy2D = d_context.urDdiTable.Enqueue.pfnUSMMemcpy2D;
    if (nullptr != pfnUSMMemcpy2D) {
        result = pfnUSMMemcpy2D(hQueue, blocking, pDst, dstPitch, pSrc,
                                srcPitch, width, height, numEventsInWaitList,
                                phEventWaitList, phEvent);
    } else {
        // generic implementation
        if (nullptr != phEvent) {
            *phEvent = reinterpret_cast<ur_event_handle_t>(d_context.get());
        }
    }

    return result;
} catch (...) {
    return exceptionToResult(std::current_exception());
}

///////////////////////////////////////////////////////////////////////////////
/// @brief Intercept function for urEnqueueDeviceGlobalVariableWrite
__urdlllocal ur_result_t UR_APICALL urEnqueueDeviceGlobalVariableWrite(
    ur_queue_handle_t hQueue, ///< [in] handle of the queue to submit to.
    ur_program_handle_t
        hProgram, ///< [in] handle of the program containing the device global variable.
    const char
        *name, ///< [in] the unique identifier for the device global variable.
    bool blockingWrite, ///< [in] indicates if this operation should block.
    size_t count,       ///< [in] the number of bytes to copy.
    size_t
        offset, ///< [in] the byte offset into the device global variable to start copying.
    const void *pSrc, ///< [in] pointer to where the data must be copied from.
    uint32_t numEventsInWaitList, ///< [in] size of the event wait list.
    const ur_event_handle_t *
        phEventWaitList, ///< [in][optional][range(0, numEventsInWaitList)] pointer to a list of
    ///< events that must be complete before the kernel execution.
    ///< If nullptr, the numEventsInWaitList must be 0, indicating that no wait
    ///< event.
    ur_event_handle_t *
        phEvent ///< [out][optional] return an event object that identifies this particular
                ///< kernel execution instance.
    ) try {
    ur_result_t result = UR_RESULT_SUCCESS;

    // if the driver has created a custom function, then call it instead of using the generic path
    auto pfnDeviceGlobalVariableWrite =
        d_context.urDdiTable.Enqueue.pfnDeviceGlobalVariableWrite;
    if (nullptr != pfnDeviceGlobalVariableWrite) {
        result = pfnDeviceGlobalVariableWrite(
            hQueue, hProgram, name, blockingWrite, count, offset, pSrc,
            numEventsInWaitList, phEventWaitList, phEvent);
    } else {
        // generic implementation
        if (nullptr != phEvent) {
            *phEvent = reinterpret_cast<ur_event_handle_t>(d_context.get());
        }
    }

    return result;
} catch (...) {
    return exceptionToResult(std::current_exception());
}

///////////////////////////////////////////////////////////////////////////////
/// @brief Intercept function for urEnqueueDeviceGlobalVariableRead
__urdlllocal ur_result_t UR_APICALL urEnqueueDeviceGlobalVariableRead(
    ur_queue_handle_t hQueue, ///< [in] handle of the queue to submit to.
    ur_program_handle_t
        hProgram, ///< [in] handle of the program containing the device global variable.
    const char
        *name, ///< [in] the unique identifier for the device global variable.
    bool blockingRead, ///< [in] indicates if this operation should block.
    size_t count,      ///< [in] the number of bytes to copy.
    size_t
        offset, ///< [in] the byte offset into the device global variable to start copying.
    void *pDst, ///< [in] pointer to where the data must be copied to.
    uint32_t numEventsInWaitList, ///< [in] size of the event wait list.
    const ur_event_handle_t *
        phEventWaitList, ///< [in][optional][range(0, numEventsInWaitList)] pointer to a list of
    ///< events that must be complete before the kernel execution.
    ///< If nullptr, the numEventsInWaitList must be 0, indicating that no wait
    ///< event.
    ur_event_handle_t *
        phEvent ///< [out][optional] return an event object that identifies this particular
                ///< kernel execution instance.
    ) try {
    ur_result_t result = UR_RESULT_SUCCESS;

    // if the driver has created a custom function, then call it instead of using the generic path
    auto pfnDeviceGlobalVariableRead =
        d_context.urDdiTable.Enqueue.pfnDeviceGlobalVariableRead;
    if (nullptr != pfnDeviceGlobalVariableRead) {
        result = pfnDeviceGlobalVariableRead(
            hQueue, hProgram, name, blockingRead, count, offset, pDst,
            numEventsInWaitList, phEventWaitList, phEvent);
    } else {
        // generic implementation
        if (nullptr != phEvent) {
            *phEvent = reinterpret_cast<ur_event_handle_t>(d_context.get());
        }
    }

    return result;
} catch (...) {
    return exceptionToResult(std::current_exception());
}

///////////////////////////////////////////////////////////////////////////////
/// @brief Intercept function for urEnqueueReadHostPipe
__urdlllocal ur_result_t UR_APICALL urEnqueueReadHostPipe(
    ur_queue_handle_t
        hQueue, ///< [in] a valid host command-queue in which the read command
    ///< will be queued. hQueue and hProgram must be created with the same
    ///< UR context.
    ur_program_handle_t
        hProgram, ///< [in] a program object with a successfully built executable.
    const char *
        pipe_symbol, ///< [in] the name of the program scope pipe global variable.
    bool
        blocking, ///< [in] indicate if the read operation is blocking or non-blocking.
    void *
        pDst, ///< [in] a pointer to buffer in host memory that will hold resulting data
              ///< from pipe.
    size_t size, ///< [in] size of the memory region to read, in bytes.
    uint32_t numEventsInWaitList, ///< [in] number of events in the wait list.
    const ur_event_handle_t *
        phEventWaitList, ///< [in][optional][range(0, numEventsInWaitList)] pointer to a list of
    ///< events that must be complete before the host pipe read.
    ///< If nullptr, the numEventsInWaitList must be 0, indicating that no wait event.
    ur_event_handle_t *
        phEvent ///< [out][optional] returns an event object that identifies this read
                ///< command
    ///< and can be used to query or queue a wait for this command to complete.
    ) try {
    ur_result_t result = UR_RESULT_SUCCESS;

    // if the driver has created a custom function, then call it instead of using the generic path
    auto pfnReadHostPipe = d_context.urDdiTable.Enqueue.pfnReadHostPipe;
    if (nullptr != pfnReadHostPipe) {
        result =
            pfnReadHostPipe(hQueue, hProgram, pipe_symbol, blocking, pDst, size,
                            numEventsInWaitList, phEventWaitList, phEvent);
    } else {
        // generic implementation
        if (nullptr != phEvent) {
            *phEvent = reinterpret_cast<ur_event_handle_t>(d_context.get());
        }
    }

    return result;
} catch (...) {
    return exceptionToResult(std::current_exception());
}

///////////////////////////////////////////////////////////////////////////////
/// @brief Intercept function for urEnqueueWriteHostPipe
__urdlllocal ur_result_t UR_APICALL urEnqueueWriteHostPipe(
    ur_queue_handle_t
        hQueue, ///< [in] a valid host command-queue in which the write command
    ///< will be queued. hQueue and hProgram must be created with the same
    ///< UR context.
    ur_program_handle_t
        hProgram, ///< [in] a program object with a successfully built executable.
    const char *
        pipe_symbol, ///< [in] the name of the program scope pipe global variable.
    bool
        blocking, ///< [in] indicate if the read and write operations are blocking or
                  ///< non-blocking.
    void *
        pSrc, ///< [in] a pointer to buffer in host memory that holds data to be written
              ///< to the host pipe.
    size_t size, ///< [in] size of the memory region to read or write, in bytes.
    uint32_t numEventsInWaitList, ///< [in] number of events in the wait list.
    const ur_event_handle_t *
        phEventWaitList, ///< [in][optional][range(0, numEventsInWaitList)] pointer to a list of
    ///< events that must be complete before the host pipe write.
    ///< If nullptr, the numEventsInWaitList must be 0, indicating that no wait event.
    ur_event_handle_t *
        phEvent ///< [out] returns an event object that identifies this write command
    ///< and can be used to query or queue a wait for this command to complete.
    ) try {
    ur_result_t result = UR_RESULT_SUCCESS;

    // if the driver has created a custom function, then call it instead of using the generic path
    auto pfnWriteHostPipe = d_context.urDdiTable.Enqueue.pfnWriteHostPipe;
    if (nullptr != pfnWriteHostPipe) {
        result = pfnWriteHostPipe(hQueue, hProgram, pipe_symbol, blocking, pSrc,
                                  size, numEventsInWaitList, phEventWaitList,
                                  phEvent);
    } else {
        // generic implementation
        *phEvent = reinterpret_cast<ur_event_handle_t>(d_context.get());
    }

    return result;
} catch (...) {
    return exceptionToResult(std::current_exception());
}

///////////////////////////////////////////////////////////////////////////////
/// @brief Intercept function for urUSMPitchedAllocExp
__urdlllocal ur_result_t UR_APICALL urUSMPitchedAllocExp(
    ur_context_handle_t hContext, ///< [in] handle of the context object
    ur_device_handle_t hDevice,   ///< [in] handle of the device object
    const ur_usm_desc_t *
        pUSMDesc, ///< [in][optional] Pointer to USM memory allocation descriptor.
    ur_usm_pool_handle_t
        pool, ///< [in][optional] Pointer to a pool created using urUSMPoolCreate
    size_t
        widthInBytes, ///< [in] width in bytes of the USM memory object to be allocated
    size_t height, ///< [in] height of the USM memory object to be allocated
    size_t
        elementSizeBytes, ///< [in] size in bytes of an element in the allocation
    void **ppMem,         ///< [out] pointer to USM shared memory object
    size_t *pResultPitch  ///< [out] pitch of the allocation
    ) try {
    ur_result_t result = UR_RESULT_SUCCESS;

    // if the driver has created a custom function, then call it instead of using the generic path
    auto pfnPitchedAllocExp = d_context.urDdiTable.USMExp.pfnPitchedAllocExp;
    if (nullptr != pfnPitchedAllocExp) {
        result =
            pfnPitchedAllocExp(hContext, hDevice, pUSMDesc, pool, widthInBytes,
                               height, elementSizeBytes, ppMem, pResultPitch);
    } else {
        // generic implementation
    }

    return result;
} catch (...) {
    return exceptionToResult(std::current_exception());
}

///////////////////////////////////////////////////////////////////////////////
/// @brief Intercept function for urBindlessImagesUnsampledImageHandleDestroyExp
__urdlllocal ur_result_t UR_APICALL
urBindlessImagesUnsampledImageHandleDestroyExp(
    ur_context_handle_t hContext, ///< [in] handle of the context object
    ur_exp_image_handle_t
        hImage ///< [in] pointer to handle of image object to destroy
    ) try {
    ur_result_t result = UR_RESULT_SUCCESS;

    // if the driver has created a custom function, then call it instead of using the generic path
    auto pfnUnsampledImageHandleDestroyExp =
        d_context.urDdiTable.BindlessImagesExp
            .pfnUnsampledImageHandleDestroyExp;
    if (nullptr != pfnUnsampledImageHandleDestroyExp) {
        result = pfnUnsampledImageHandleDestroyExp(hContext, hImage);
    } else {
        // generic implementation
    }

    return result;
} catch (...) {
    return exceptionToResult(std::current_exception());
}

///////////////////////////////////////////////////////////////////////////////
/// @brief Intercept function for urBindlessImagesSampledImageHandleDestroyExp
__urdlllocal ur_result_t UR_APICALL
urBindlessImagesSampledImageHandleDestroyExp(
    ur_context_handle_t hContext, ///< [in] handle of the context object
    ur_exp_image_handle_t
        hImage ///< [in] pointer to handle of image object to destroy
    ) try {
    ur_result_t result = UR_RESULT_SUCCESS;

    // if the driver has created a custom function, then call it instead of using the generic path
    auto pfnSampledImageHandleDestroyExp =
        d_context.urDdiTable.BindlessImagesExp.pfnSampledImageHandleDestroyExp;
    if (nullptr != pfnSampledImageHandleDestroyExp) {
        result = pfnSampledImageHandleDestroyExp(hContext, hImage);
    } else {
        // generic implementation
    }

    return result;
} catch (...) {
    return exceptionToResult(std::current_exception());
}

///////////////////////////////////////////////////////////////////////////////
/// @brief Intercept function for urBindlessImagesImageAllocateExp
__urdlllocal ur_result_t UR_APICALL urBindlessImagesImageAllocateExp(
    ur_context_handle_t hContext, ///< [in] handle of the context object
    const ur_image_format_t
        *pImageFormat, ///< [in] pointer to image format specification
    const ur_image_desc_t *pImageDesc, ///< [in] pointer to image description
    ur_exp_image_mem_handle_t
        *phImageMem ///< [out] pointer to handle of image memory allocated
    ) try {
    ur_result_t result = UR_RESULT_SUCCESS;

    // if the driver has created a custom function, then call it instead of using the generic path
    auto pfnImageAllocateExp =
        d_context.urDdiTable.BindlessImagesExp.pfnImageAllocateExp;
    if (nullptr != pfnImageAllocateExp) {
        result =
            pfnImageAllocateExp(hContext, pImageFormat, pImageDesc, phImageMem);
    } else {
        // generic implementation
        *phImageMem =
            reinterpret_cast<ur_exp_image_mem_handle_t>(d_context.get());
    }

    return result;
} catch (...) {
    return exceptionToResult(std::current_exception());
}

///////////////////////////////////////////////////////////////////////////////
/// @brief Intercept function for urBindlessImagesImageFreeExp
__urdlllocal ur_result_t UR_APICALL urBindlessImagesImageFreeExp(
    ur_context_handle_t hContext, ///< [in] handle of the context object
    ur_exp_image_mem_handle_t
        hImageMem ///< [in] handle of image memory to be freed
    ) try {
    ur_result_t result = UR_RESULT_SUCCESS;

    // if the driver has created a custom function, then call it instead of using the generic path
    auto pfnImageFreeExp =
        d_context.urDdiTable.BindlessImagesExp.pfnImageFreeExp;
    if (nullptr != pfnImageFreeExp) {
        result = pfnImageFreeExp(hContext, hImageMem);
    } else {
        // generic implementation
    }

    return result;
} catch (...) {
    return exceptionToResult(std::current_exception());
}

///////////////////////////////////////////////////////////////////////////////
/// @brief Intercept function for urBindlessImagesUnsampledImageCreateExp
__urdlllocal ur_result_t UR_APICALL urBindlessImagesUnsampledImageCreateExp(
    ur_context_handle_t hContext, ///< [in] handle of the context object
    ur_exp_image_mem_handle_t
        hImageMem, ///< [in] handle to memory from which to create the image
    const ur_image_format_t
        *pImageFormat, ///< [in] pointer to image format specification
    const ur_image_desc_t *pImageDesc, ///< [in] pointer to image description
    ur_mem_handle_t *phMem, ///< [out] pointer to handle of image object created
    ur_exp_image_handle_t
        *phImage ///< [out] pointer to handle of image object created
    ) try {
    ur_result_t result = UR_RESULT_SUCCESS;

    // if the driver has created a custom function, then call it instead of using the generic path
    auto pfnUnsampledImageCreateExp =
        d_context.urDdiTable.BindlessImagesExp.pfnUnsampledImageCreateExp;
    if (nullptr != pfnUnsampledImageCreateExp) {
        result = pfnUnsampledImageCreateExp(hContext, hImageMem, pImageFormat,
                                            pImageDesc, phMem, phImage);
    } else {
        // generic implementation
        *phMem = reinterpret_cast<ur_mem_handle_t>(d_context.get());

        *phImage = reinterpret_cast<ur_exp_image_handle_t>(d_context.get());
    }

    return result;
} catch (...) {
    return exceptionToResult(std::current_exception());
}

///////////////////////////////////////////////////////////////////////////////
/// @brief Intercept function for urBindlessImagesSampledImageCreateExp
__urdlllocal ur_result_t UR_APICALL urBindlessImagesSampledImageCreateExp(
    ur_context_handle_t hContext, ///< [in] handle of the context object
    ur_exp_image_mem_handle_t
        hImageMem, ///< [in] handle to memory from which to create the image
    const ur_image_format_t
        *pImageFormat, ///< [in] pointer to image format specification
    const ur_image_desc_t *pImageDesc, ///< [in] pointer to image description
    ur_sampler_handle_t hSampler,      ///< [in] sampler to be used
    ur_mem_handle_t *phMem, ///< [out] pointer to handle of image object created
    ur_exp_image_handle_t
        *phImage ///< [out] pointer to handle of image object created
    ) try {
    ur_result_t result = UR_RESULT_SUCCESS;

    // if the driver has created a custom function, then call it instead of using the generic path
    auto pfnSampledImageCreateExp =
        d_context.urDdiTable.BindlessImagesExp.pfnSampledImageCreateExp;
    if (nullptr != pfnSampledImageCreateExp) {
        result = pfnSampledImageCreateExp(hContext, hImageMem, pImageFormat,
                                          pImageDesc, hSampler, phMem, phImage);
    } else {
        // generic implementation
        *phMem = reinterpret_cast<ur_mem_handle_t>(d_context.get());

        *phImage = reinterpret_cast<ur_exp_image_handle_t>(d_context.get());
    }

    return result;
} catch (...) {
    return exceptionToResult(std::current_exception());
}

///////////////////////////////////////////////////////////////////////////////
/// @brief Intercept function for urBindlessImagesImageCopyExp
__urdlllocal ur_result_t UR_APICALL urBindlessImagesImageCopyExp(
    ur_context_handle_t hContext, ///< [in] handle of the context object
    void *pDst,                   ///< [in] location the data will be copied to
    void *pSrc, ///< [in] location the data will be copied from
    const ur_image_format_t
        *pImageFormat, ///< [in] pointer to image format specification
    const ur_image_desc_t *pImageDesc, ///< [in] pointer to image description
    ur_exp_image_copy_flags_t
        imageCopyFlags, ///< [in] flags describing copy direction e.g. H2D or D2H
    uint32_t numEventsInWaitList, ///< [in] size of the event wait list
    const ur_event_handle_t *
        phEventWaitList, ///< [in][optional][range(0, numEventsInWaitList)] pointer to a list of
    ///< events that must be complete before this command can be executed.
    ///< If nullptr, the numEventsInWaitList must be 0, indicating that all
    ///< previously enqueued commands
    ///< must be complete.
    ur_event_handle_t *
        phEvent ///< [out][optional] return an event object that identifies this particular
                ///< command instance.
    ) try {
    ur_result_t result = UR_RESULT_SUCCESS;

    // if the driver has created a custom function, then call it instead of using the generic path
    auto pfnImageCopyExp =
        d_context.urDdiTable.BindlessImagesExp.pfnImageCopyExp;
    if (nullptr != pfnImageCopyExp) {
        result = pfnImageCopyExp(hContext, pDst, pSrc, pImageFormat, pImageDesc,
                                 imageCopyFlags, numEventsInWaitList,
                                 phEventWaitList, phEvent);
    } else {
        // generic implementation
        if (nullptr != phEvent) {
            *phEvent = reinterpret_cast<ur_event_handle_t>(d_context.get());
        }
    }

    return result;
} catch (...) {
    return exceptionToResult(std::current_exception());
}

///////////////////////////////////////////////////////////////////////////////
/// @brief Intercept function for urBindlessImagesImageGetInfoExp
__urdlllocal ur_result_t UR_APICALL urBindlessImagesImageGetInfoExp(
    ur_exp_image_mem_handle_t hImageMem, ///< [in] handle to the image memory
    ur_image_info_t propName,            ///< [in] queried info name
    void *pPropValue,    ///< [out][optional] returned query value
    size_t *pPropSizeRet ///< [out][optional] returned query value size
    ) try {
    ur_result_t result = UR_RESULT_SUCCESS;

    // if the driver has created a custom function, then call it instead of using the generic path
    auto pfnImageGetInfoExp =
        d_context.urDdiTable.BindlessImagesExp.pfnImageGetInfoExp;
    if (nullptr != pfnImageGetInfoExp) {
        result =
            pfnImageGetInfoExp(hImageMem, propName, pPropValue, pPropSizeRet);
    } else {
        // generic implementation
    }

    return result;
} catch (...) {
    return exceptionToResult(std::current_exception());
}

///////////////////////////////////////////////////////////////////////////////
/// @brief Intercept function for urBindlessImagesMipmapGetLevelExp
__urdlllocal ur_result_t UR_APICALL urBindlessImagesMipmapGetLevelExp(
    ur_context_handle_t hContext, ///< [in] handle of the context object
    ur_exp_image_mem_handle_t
        hImageMem,        ///< [in] memory handle to the mipmap image
    uint32_t mipmapLevel, ///< [in] requested level of the mipmap
    ur_exp_image_mem_handle_t
        *phImageMem ///< [out] returning memory handle to the individual image
    ) try {
    ur_result_t result = UR_RESULT_SUCCESS;

    // if the driver has created a custom function, then call it instead of using the generic path
    auto pfnMipmapGetLevelExp =
        d_context.urDdiTable.BindlessImagesExp.pfnMipmapGetLevelExp;
    if (nullptr != pfnMipmapGetLevelExp) {
        result =
            pfnMipmapGetLevelExp(hContext, hImageMem, mipmapLevel, phImageMem);
    } else {
        // generic implementation
        *phImageMem =
            reinterpret_cast<ur_exp_image_mem_handle_t>(d_context.get());
    }

    return result;
} catch (...) {
    return exceptionToResult(std::current_exception());
}

///////////////////////////////////////////////////////////////////////////////
/// @brief Intercept function for urBindlessImagesMipmapFreeExp
__urdlllocal ur_result_t UR_APICALL urBindlessImagesMipmapFreeExp(
    ur_context_handle_t hContext,  ///< [in] handle of the context object
    ur_exp_image_mem_handle_t hMem ///< [in] handle of image memory to be freed
    ) try {
    ur_result_t result = UR_RESULT_SUCCESS;

    // if the driver has created a custom function, then call it instead of using the generic path
    auto pfnMipmapFreeExp =
        d_context.urDdiTable.BindlessImagesExp.pfnMipmapFreeExp;
    if (nullptr != pfnMipmapFreeExp) {
        result = pfnMipmapFreeExp(hContext, hMem);
    } else {
        // generic implementation
    }

    return result;
} catch (...) {
    return exceptionToResult(std::current_exception());
}

///////////////////////////////////////////////////////////////////////////////
/// @brief Intercept function for urBindlessImagesImportOpaqueFDExp
__urdlllocal ur_result_t UR_APICALL urBindlessImagesImportOpaqueFDExp(
    ur_context_handle_t hContext, ///< [in] handle of the context object
    size_t size,                  ///< [in] size of the external memory
    uint32_t fileDescriptor,      ///< [in] the file descriptor
    ur_exp_interop_mem_handle_t
        *phInteropMem ///< [out] interop memory handle to the external memory
    ) try {
    ur_result_t result = UR_RESULT_SUCCESS;

    // if the driver has created a custom function, then call it instead of using the generic path
    auto pfnImportOpaqueFDExp =
        d_context.urDdiTable.BindlessImagesExp.pfnImportOpaqueFDExp;
    if (nullptr != pfnImportOpaqueFDExp) {
        result =
            pfnImportOpaqueFDExp(hContext, size, fileDescriptor, phInteropMem);
    } else {
        // generic implementation
        *phInteropMem =
            reinterpret_cast<ur_exp_interop_mem_handle_t>(d_context.get());
    }

    return result;
} catch (...) {
    return exceptionToResult(std::current_exception());
}

///////////////////////////////////////////////////////////////////////////////
/// @brief Intercept function for urBindlessImagesMapExternalArrayExp
__urdlllocal ur_result_t UR_APICALL urBindlessImagesMapExternalArrayExp(
    ur_context_handle_t hContext, ///< [in] handle of the context object
    const ur_image_format_t
        *pImageFormat, ///< [in] pointer to image format specification
    const ur_image_desc_t *pImageDesc, ///< [in] pointer to image description
    ur_exp_interop_mem_handle_t
        hInteropMem, ///< [in] interop memory handle to the external memory
    ur_exp_image_handle_t *
        phImageMem ///< [out] image memory handle to the externally allocated memory
    ) try {
    ur_result_t result = UR_RESULT_SUCCESS;

    // if the driver has created a custom function, then call it instead of using the generic path
    auto pfnMapExternalArrayExp =
        d_context.urDdiTable.BindlessImagesExp.pfnMapExternalArrayExp;
    if (nullptr != pfnMapExternalArrayExp) {
        result = pfnMapExternalArrayExp(hContext, pImageFormat, pImageDesc,
                                        hInteropMem, phImageMem);
    } else {
        // generic implementation
        *phImageMem = reinterpret_cast<ur_exp_image_handle_t>(d_context.get());
    }

    return result;
} catch (...) {
    return exceptionToResult(std::current_exception());
}

///////////////////////////////////////////////////////////////////////////////
/// @brief Intercept function for urBindlessImagesReleaseInteropExp
__urdlllocal ur_result_t UR_APICALL urBindlessImagesReleaseInteropExp(
    ur_context_handle_t hContext, ///< [in] handle of the context object
    ur_exp_interop_mem_handle_t
        hInteropMem ///< [in] handle of interop memory to be freed
    ) try {
    ur_result_t result = UR_RESULT_SUCCESS;

    // if the driver has created a custom function, then call it instead of using the generic path
    auto pfnReleaseInteropExp =
        d_context.urDdiTable.BindlessImagesExp.pfnReleaseInteropExp;
    if (nullptr != pfnReleaseInteropExp) {
        result = pfnReleaseInteropExp(hContext, hInteropMem);
    } else {
        // generic implementation
    }

    return result;
} catch (...) {
    return exceptionToResult(std::current_exception());
}

///////////////////////////////////////////////////////////////////////////////
/// @brief Intercept function for urBindlessImagesImportExternalSemaphoreOpaqueFDExp
__urdlllocal ur_result_t UR_APICALL
urBindlessImagesImportExternalSemaphoreOpaqueFDExp(
    ur_context_handle_t hContext, ///< [in] handle of the context object
    uint32_t fileDescriptor,      ///< [in] the file descriptor
    ur_exp_interop_semaphore_handle_t *
        phInteropSemaphoreHandle ///< [out] interop semaphore handle to the external semaphore
    ) try {
    ur_result_t result = UR_RESULT_SUCCESS;

    // if the driver has created a custom function, then call it instead of using the generic path
    auto pfnImportExternalSemaphoreOpaqueFDExp =
        d_context.urDdiTable.BindlessImagesExp
            .pfnImportExternalSemaphoreOpaqueFDExp;
    if (nullptr != pfnImportExternalSemaphoreOpaqueFDExp) {
        result = pfnImportExternalSemaphoreOpaqueFDExp(
            hContext, fileDescriptor, phInteropSemaphoreHandle);
    } else {
        // generic implementation
        *phInteropSemaphoreHandle =
            reinterpret_cast<ur_exp_interop_semaphore_handle_t>(
                d_context.get());
    }

    return result;
} catch (...) {
    return exceptionToResult(std::current_exception());
}

///////////////////////////////////////////////////////////////////////////////
/// @brief Intercept function for urBindlessImagesDestroyExternalSemaphoreExp
__urdlllocal ur_result_t UR_APICALL urBindlessImagesDestroyExternalSemaphoreExp(
    ur_context_handle_t hContext, ///< [in] handle of the context object
    ur_exp_interop_semaphore_handle_t
        hInteropSemaphore ///< [in] handle of interop semaphore to be destroyed
    ) try {
    ur_result_t result = UR_RESULT_SUCCESS;

    // if the driver has created a custom function, then call it instead of using the generic path
    auto pfnDestroyExternalSemaphoreExp =
        d_context.urDdiTable.BindlessImagesExp.pfnDestroyExternalSemaphoreExp;
    if (nullptr != pfnDestroyExternalSemaphoreExp) {
        result = pfnDestroyExternalSemaphoreExp(hContext, hInteropSemaphore);
    } else {
        // generic implementation
    }

    return result;
} catch (...) {
    return exceptionToResult(std::current_exception());
}

///////////////////////////////////////////////////////////////////////////////
/// @brief Intercept function for urBindlessImagesWaitExternalSemaphoreExp
__urdlllocal ur_result_t UR_APICALL urBindlessImagesWaitExternalSemaphoreExp(
    ur_queue_handle_t hQueue, ///< [in] handle of the queue object
    ur_exp_interop_semaphore_handle_t
        hSemaphore,               ///< [in] interop semaphore handle
    uint32_t numEventsInWaitList, ///< [in] size of the event wait list
    const ur_event_handle_t *
        phEventWaitList, ///< [in][optional][range(0, numEventsInWaitList)] pointer to a list of
    ///< events that must be complete before this command can be executed.
    ///< If nullptr, the numEventsInWaitList must be 0, indicating that all
    ///< previously enqueued commands
    ///< must be complete.
    ur_event_handle_t *
        phEvent ///< [out][optional] return an event object that identifies this particular
                ///< command instance.
    ) try {
    ur_result_t result = UR_RESULT_SUCCESS;

    // if the driver has created a custom function, then call it instead of using the generic path
    auto pfnWaitExternalSemaphoreExp =
        d_context.urDdiTable.BindlessImagesExp.pfnWaitExternalSemaphoreExp;
    if (nullptr != pfnWaitExternalSemaphoreExp) {
        result = pfnWaitExternalSemaphoreExp(
            hQueue, hSemaphore, numEventsInWaitList, phEventWaitList, phEvent);
    } else {
        // generic implementation
        if (nullptr != phEvent) {
            *phEvent = reinterpret_cast<ur_event_handle_t>(d_context.get());
        }
    }

    return result;
} catch (...) {
    return exceptionToResult(std::current_exception());
}

///////////////////////////////////////////////////////////////////////////////
/// @brief Intercept function for urBindlessImagesSignalExternalSemaphoreExp
__urdlllocal ur_result_t UR_APICALL urBindlessImagesSignalExternalSemaphoreExp(
    ur_queue_handle_t hQueue, ///< [in] handle of the queue object
    ur_exp_interop_semaphore_handle_t
        hSemaphore,               ///< [in] interop semaphore handle
    uint32_t numEventsInWaitList, ///< [in] size of the event wait list
    const ur_event_handle_t *
        phEventWaitList, ///< [in][optional][range(0, numEventsInWaitList)] pointer to a list of
    ///< events that must be complete before this command can be executed.
    ///< If nullptr, the numEventsInWaitList must be 0, indicating that all
    ///< previously enqueued commands
    ///< must be complete.
    ur_event_handle_t *
        phEvent ///< [out][optional] return an event object that identifies this particular
                ///< command instance.
    ) try {
    ur_result_t result = UR_RESULT_SUCCESS;

    // if the driver has created a custom function, then call it instead of using the generic path
    auto pfnSignalExternalSemaphoreExp =
        d_context.urDdiTable.BindlessImagesExp.pfnSignalExternalSemaphoreExp;
    if (nullptr != pfnSignalExternalSemaphoreExp) {
        result = pfnSignalExternalSemaphoreExp(
            hQueue, hSemaphore, numEventsInWaitList, phEventWaitList, phEvent);
    } else {
        // generic implementation
        if (nullptr != phEvent) {
            *phEvent = reinterpret_cast<ur_event_handle_t>(d_context.get());
        }
    }

    return result;
} catch (...) {
    return exceptionToResult(std::current_exception());
}

///////////////////////////////////////////////////////////////////////////////
/// @brief Intercept function for urCommandBufferCreateExp
__urdlllocal ur_result_t UR_APICALL urCommandBufferCreateExp(
    ur_context_handle_t hContext, ///< [in] handle of the context object
    ur_device_handle_t hDevice,   ///< [in] handle of the device object
    const ur_exp_command_buffer_desc_t
        *pCommandBufferDesc, ///< [in][optional] CommandBuffer descriptor
    ur_exp_command_buffer_handle_t
        *phCommandBuffer ///< [out] pointer to Command-Buffer handle
    ) try {
    ur_result_t result = UR_RESULT_SUCCESS;

    // if the driver has created a custom function, then call it instead of using the generic path
    auto pfnCreateExp = d_context.urDdiTable.CommandBufferExp.pfnCreateExp;
    if (nullptr != pfnCreateExp) {
        result = pfnCreateExp(hContext, hDevice, pCommandBufferDesc,
                              phCommandBuffer);
    } else {
        // generic implementation
        *phCommandBuffer =
            reinterpret_cast<ur_exp_command_buffer_handle_t>(d_context.get());
    }

    return result;
} catch (...) {
    return exceptionToResult(std::current_exception());
}

///////////////////////////////////////////////////////////////////////////////
/// @brief Intercept function for urCommandBufferRetainExp
__urdlllocal ur_result_t UR_APICALL urCommandBufferRetainExp(
    ur_exp_command_buffer_handle_t
        hCommandBuffer ///< [in] handle of the command-buffer object
    ) try {
    ur_result_t result = UR_RESULT_SUCCESS;

    // if the driver has created a custom function, then call it instead of using the generic path
    auto pfnRetainExp = d_context.urDdiTable.CommandBufferExp.pfnRetainExp;
    if (nullptr != pfnRetainExp) {
        result = pfnRetainExp(hCommandBuffer);
    } else {
        // generic implementation
    }

    return result;
} catch (...) {
    return exceptionToResult(std::current_exception());
}

///////////////////////////////////////////////////////////////////////////////
/// @brief Intercept function for urCommandBufferReleaseExp
__urdlllocal ur_result_t UR_APICALL urCommandBufferReleaseExp(
    ur_exp_command_buffer_handle_t
        hCommandBuffer ///< [in] handle of the command-buffer object
    ) try {
    ur_result_t result = UR_RESULT_SUCCESS;

    // if the driver has created a custom function, then call it instead of using the generic path
    auto pfnReleaseExp = d_context.urDdiTable.CommandBufferExp.pfnReleaseExp;
    if (nullptr != pfnReleaseExp) {
        result = pfnReleaseExp(hCommandBuffer);
    } else {
        // generic implementation
    }

    return result;
} catch (...) {
    return exceptionToResult(std::current_exception());
}

///////////////////////////////////////////////////////////////////////////////
/// @brief Intercept function for urCommandBufferFinalizeExp
__urdlllocal ur_result_t UR_APICALL urCommandBufferFinalizeExp(
    ur_exp_command_buffer_handle_t
        hCommandBuffer ///< [in] handle of the command-buffer object
    ) try {
    ur_result_t result = UR_RESULT_SUCCESS;

    // if the driver has created a custom function, then call it instead of using the generic path
    auto pfnFinalizeExp = d_context.urDdiTable.CommandBufferExp.pfnFinalizeExp;
    if (nullptr != pfnFinalizeExp) {
        result = pfnFinalizeExp(hCommandBuffer);
    } else {
        // generic implementation
    }

    return result;
} catch (...) {
    return exceptionToResult(std::current_exception());
}

///////////////////////////////////////////////////////////////////////////////
/// @brief Intercept function for urCommandBufferAppendKernelLaunchExp
__urdlllocal ur_result_t UR_APICALL urCommandBufferAppendKernelLaunchExp(
    ur_exp_command_buffer_handle_t
        hCommandBuffer,         ///< [in] handle of the command-buffer object
    ur_kernel_handle_t hKernel, ///< [in] kernel to append
    uint32_t workDim,           ///< [in] dimension of the kernel execution
    const size_t
        *pGlobalWorkOffset, ///< [in] Offset to use when executing kernel.
    const size_t *
        pGlobalWorkSize, ///< [in] Global work size to use when executing kernel.
    const size_t
        *pLocalWorkSize, ///< [in] Local work size to use when executing kernel.
    uint32_t
        numSyncPointsInWaitList, ///< [in] The number of sync points in the provided dependency list.
    const ur_exp_command_buffer_sync_point_t *
        pSyncPointWaitList, ///< [in][optional] A list of sync points that this command depends on.
    ur_exp_command_buffer_sync_point_t
        *pSyncPoint ///< [out][optional] sync point associated with this command
    ) try {
    ur_result_t result = UR_RESULT_SUCCESS;

    // if the driver has created a custom function, then call it instead of using the generic path
    auto pfnAppendKernelLaunchExp =
        d_context.urDdiTable.CommandBufferExp.pfnAppendKernelLaunchExp;
    if (nullptr != pfnAppendKernelLaunchExp) {
        result = pfnAppendKernelLaunchExp(
            hCommandBuffer, hKernel, workDim, pGlobalWorkOffset,
            pGlobalWorkSize, pLocalWorkSize, numSyncPointsInWaitList,
            pSyncPointWaitList, pSyncPoint);
    } else {
        // generic implementation
    }

    return result;
} catch (...) {
    return exceptionToResult(std::current_exception());
}

///////////////////////////////////////////////////////////////////////////////
/// @brief Intercept function for urCommandBufferAppendMemcpyUSMExp
__urdlllocal ur_result_t UR_APICALL urCommandBufferAppendMemcpyUSMExp(
    ur_exp_command_buffer_handle_t
        hCommandBuffer, ///< [in] handle of the command-buffer object.
    void *pDst,         ///< [in] Location the data will be copied to.
    const void *pSrc,   ///< [in] The data to be copied.
    size_t size,        ///< [in] The number of bytes to copy
    uint32_t
        numSyncPointsInWaitList, ///< [in] The number of sync points in the provided dependency list.
    const ur_exp_command_buffer_sync_point_t *
        pSyncPointWaitList, ///< [in][optional] A list of sync points that this command depends on.
    ur_exp_command_buffer_sync_point_t
        *pSyncPoint ///< [out][optional] sync point associated with this command
    ) try {
    ur_result_t result = UR_RESULT_SUCCESS;

    // if the driver has created a custom function, then call it instead of using the generic path
    auto pfnAppendMemcpyUSMExp =
        d_context.urDdiTable.CommandBufferExp.pfnAppendMemcpyUSMExp;
    if (nullptr != pfnAppendMemcpyUSMExp) {
        result = pfnAppendMemcpyUSMExp(hCommandBuffer, pDst, pSrc, size,
                                       numSyncPointsInWaitList,
                                       pSyncPointWaitList, pSyncPoint);
    } else {
        // generic implementation
    }

    return result;
} catch (...) {
    return exceptionToResult(std::current_exception());
}

///////////////////////////////////////////////////////////////////////////////
/// @brief Intercept function for urCommandBufferAppendMembufferCopyExp
__urdlllocal ur_result_t UR_APICALL urCommandBufferAppendMembufferCopyExp(
    ur_exp_command_buffer_handle_t
        hCommandBuffer,      ///< [in] handle of the command-buffer object.
    ur_mem_handle_t hSrcMem, ///< [in] The data to be copied.
    ur_mem_handle_t hDstMem, ///< [in] The location the data will be copied to.
    size_t srcOffset,        ///< [in] Offset into the source memory.
    size_t dstOffset,        ///< [in] Offset into the destination memory
    size_t size,             ///< [in] The number of bytes to be copied.
    uint32_t
        numSyncPointsInWaitList, ///< [in] The number of sync points in the provided dependency list.
    const ur_exp_command_buffer_sync_point_t *
        pSyncPointWaitList, ///< [in][optional] A list of sync points that this command depends on.
    ur_exp_command_buffer_sync_point_t
        *pSyncPoint ///< [out][optional] sync point associated with this command
    ) try {
    ur_result_t result = UR_RESULT_SUCCESS;

    // if the driver has created a custom function, then call it instead of using the generic path
    auto pfnAppendMembufferCopyExp =
        d_context.urDdiTable.CommandBufferExp.pfnAppendMembufferCopyExp;
    if (nullptr != pfnAppendMembufferCopyExp) {
        result = pfnAppendMembufferCopyExp(
            hCommandBuffer, hSrcMem, hDstMem, srcOffset, dstOffset, size,
            numSyncPointsInWaitList, pSyncPointWaitList, pSyncPoint);
    } else {
        // generic implementation
    }

    return result;
} catch (...) {
    return exceptionToResult(std::current_exception());
}

///////////////////////////////////////////////////////////////////////////////
/// @brief Intercept function for urCommandBufferAppendMembufferCopyRectExp
__urdlllocal ur_result_t UR_APICALL urCommandBufferAppendMembufferCopyRectExp(
    ur_exp_command_buffer_handle_t
        hCommandBuffer,      ///< [in] handle of the command-buffer object.
    ur_mem_handle_t hSrcMem, ///< [in] The data to be copied.
    ur_mem_handle_t hDstMem, ///< [in] The location the data will be copied to.
    ur_rect_offset_t
        srcOrigin, ///< [in] Origin for the region of data to be copied from the source.
    ur_rect_offset_t
        dstOrigin, ///< [in] Origin for the region of data to be copied to in the destination.
    ur_rect_region_t
        region, ///< [in] The extents describing the region to be copied.
    size_t srcRowPitch,   ///< [in] Row pitch of the source memory.
    size_t srcSlicePitch, ///< [in] Slice pitch of the source memory.
    size_t dstRowPitch,   ///< [in] Row pitch of the destination memory.
    size_t dstSlicePitch, ///< [in] Slice pitch of the destination memory.
    uint32_t
        numSyncPointsInWaitList, ///< [in] The number of sync points in the provided dependency list.
    const ur_exp_command_buffer_sync_point_t *
        pSyncPointWaitList, ///< [in][optional] A list of sync points that this command depends on.
    ur_exp_command_buffer_sync_point_t
        *pSyncPoint ///< [out][optional] sync point associated with this command
    ) try {
    ur_result_t result = UR_RESULT_SUCCESS;

    // if the driver has created a custom function, then call it instead of using the generic path
    auto pfnAppendMembufferCopyRectExp =
        d_context.urDdiTable.CommandBufferExp.pfnAppendMembufferCopyRectExp;
    if (nullptr != pfnAppendMembufferCopyRectExp) {
        result = pfnAppendMembufferCopyRectExp(
            hCommandBuffer, hSrcMem, hDstMem, srcOrigin, dstOrigin, region,
            srcRowPitch, srcSlicePitch, dstRowPitch, dstSlicePitch,
            numSyncPointsInWaitList, pSyncPointWaitList, pSyncPoint);
    } else {
        // generic implementation
    }

    return result;
} catch (...) {
    return exceptionToResult(std::current_exception());
}

///////////////////////////////////////////////////////////////////////////////
/// @brief Intercept function for urCommandBufferEnqueueExp
__urdlllocal ur_result_t UR_APICALL urCommandBufferEnqueueExp(
    ur_exp_command_buffer_handle_t
        hCommandBuffer, ///< [in] handle of the command-buffer object.
    ur_queue_handle_t
        hQueue, ///< [in] the queue to submit this command-buffer for execution.
    uint32_t numEventsInWaitList, ///< [in] size of the event wait list
    const ur_event_handle_t *
        phEventWaitList, ///< [in][optional][range(0, numEventsInWaitList)] pointer to a list of
    ///< events that must be complete before the command-buffer execution.
    ///< If nullptr, the numEventsInWaitList must be 0, indicating no wait
    ///< events.
    ur_event_handle_t *
        phEvent ///< [out][optional] return an event object that identifies this particular
                ///< command-buffer execution instance.
    ) try {
    ur_result_t result = UR_RESULT_SUCCESS;

    // if the driver has created a custom function, then call it instead of using the generic path
    auto pfnEnqueueExp = d_context.urDdiTable.CommandBufferExp.pfnEnqueueExp;
    if (nullptr != pfnEnqueueExp) {
        result = pfnEnqueueExp(hCommandBuffer, hQueue, numEventsInWaitList,
                               phEventWaitList, phEvent);
    } else {
        // generic implementation
        if (nullptr != phEvent) {
            *phEvent = reinterpret_cast<ur_event_handle_t>(d_context.get());
        }
    }

    return result;
} catch (...) {
    return exceptionToResult(std::current_exception());
}

///////////////////////////////////////////////////////////////////////////////
<<<<<<< HEAD
/// @brief Intercept function for urUsmP2PEnablePeerAccessExp
__urdlllocal ur_result_t UR_APICALL urUsmP2PEnablePeerAccessExp(
    ur_device_handle_t
        commandDevice,            ///< [in] handle of the command device object
    ur_device_handle_t peerDevice ///< [in] handle of the peer device object
=======
/// @brief Intercept function for urUSMImportExp
__urdlllocal ur_result_t UR_APICALL urUSMImportExp(
    ur_context_handle_t hContext, ///< [in] handle of the context object
    void *pMem,                   ///< [in] pointer to host memory object
    size_t size ///< [in] size in bytes of the host memory object to be imported
>>>>>>> cfa949fd
    ) try {
    ur_result_t result = UR_RESULT_SUCCESS;

    // if the driver has created a custom function, then call it instead of using the generic path
<<<<<<< HEAD
    auto pfnEnablePeerAccessExp =
        d_context.urDdiTable.UsmP2PExp.pfnEnablePeerAccessExp;
    if (nullptr != pfnEnablePeerAccessExp) {
        result = pfnEnablePeerAccessExp(commandDevice, peerDevice);
=======
    auto pfnImportExp = d_context.urDdiTable.USMExp.pfnImportExp;
    if (nullptr != pfnImportExp) {
        result = pfnImportExp(hContext, pMem, size);
>>>>>>> cfa949fd
    } else {
        // generic implementation
    }

    return result;
} catch (...) {
    return exceptionToResult(std::current_exception());
}

///////////////////////////////////////////////////////////////////////////////
<<<<<<< HEAD
/// @brief Intercept function for urUsmP2PDisablePeerAccessExp
__urdlllocal ur_result_t UR_APICALL urUsmP2PDisablePeerAccessExp(
    ur_device_handle_t
        commandDevice,            ///< [in] handle of the command device object
    ur_device_handle_t peerDevice ///< [in] handle of the peer device object
=======
/// @brief Intercept function for urUSMReleaseExp
__urdlllocal ur_result_t UR_APICALL urUSMReleaseExp(
    ur_context_handle_t hContext, ///< [in] handle of the context object
    void *pMem                    ///< [in] pointer to host memory object
>>>>>>> cfa949fd
    ) try {
    ur_result_t result = UR_RESULT_SUCCESS;

    // if the driver has created a custom function, then call it instead of using the generic path
<<<<<<< HEAD
    auto pfnDisablePeerAccessExp =
        d_context.urDdiTable.UsmP2PExp.pfnDisablePeerAccessExp;
    if (nullptr != pfnDisablePeerAccessExp) {
        result = pfnDisablePeerAccessExp(commandDevice, peerDevice);
    } else {
        // generic implementation
    }

    return result;
} catch (...) {
    return exceptionToResult(std::current_exception());
}

///////////////////////////////////////////////////////////////////////////////
/// @brief Intercept function for urUsmP2PPeerAccessGetInfoExp
__urdlllocal ur_result_t UR_APICALL urUsmP2PPeerAccessGetInfoExp(
    ur_device_handle_t
        commandDevice,             ///< [in] handle of the command device object
    ur_device_handle_t peerDevice, ///< [in] handle of the peer device object
    ur_exp_peer_info_t propName,   ///< [in] type of the info to retrieve
    size_t propSize, ///< [in] the number of bytes pointed to by pPropValue.
    void *
        pPropValue, ///< [out][optional][typename(propName, propSize)] array of bytes holding
                    ///< the info.
    ///< If propSize is not equal to or greater than the real number of bytes
    ///< needed to return the info
    ///< then the ::UR_RESULT_ERROR_INVALID_SIZE error is returned and
    ///< pPropValue is not used.
    size_t *
        pPropSizeRet ///< [out][optional] pointer to the actual size in bytes of the queried propName.
    ) try {
    ur_result_t result = UR_RESULT_SUCCESS;

    // if the driver has created a custom function, then call it instead of using the generic path
    auto pfnPeerAccessGetInfoExp =
        d_context.urDdiTable.UsmP2PExp.pfnPeerAccessGetInfoExp;
    if (nullptr != pfnPeerAccessGetInfoExp) {
        result = pfnPeerAccessGetInfoExp(commandDevice, peerDevice, propName,
                                         propSize, pPropValue, pPropSizeRet);
=======
    auto pfnReleaseExp = d_context.urDdiTable.USMExp.pfnReleaseExp;
    if (nullptr != pfnReleaseExp) {
        result = pfnReleaseExp(hContext, pMem);
>>>>>>> cfa949fd
    } else {
        // generic implementation
    }

    return result;
} catch (...) {
    return exceptionToResult(std::current_exception());
}

} // namespace driver

#if defined(__cplusplus)
extern "C" {
#endif

///////////////////////////////////////////////////////////////////////////////
/// @brief Exported function for filling application's Global table
///        with current process' addresses
///
/// @returns
///     - ::UR_RESULT_SUCCESS
///     - ::UR_RESULT_ERROR_INVALID_NULL_POINTER
///     - ::UR_RESULT_ERROR_UNSUPPORTED_VERSION
UR_DLLEXPORT ur_result_t UR_APICALL urGetGlobalProcAddrTable(
    ur_api_version_t version, ///< [in] API version requested
    ur_global_dditable_t
        *pDdiTable ///< [in,out] pointer to table of DDI function pointers
    ) try {
    if (nullptr == pDdiTable) {
        return UR_RESULT_ERROR_INVALID_NULL_POINTER;
    }

    if (driver::d_context.version < version) {
        return UR_RESULT_ERROR_UNSUPPORTED_VERSION;
    }

    ur_result_t result = UR_RESULT_SUCCESS;

    pDdiTable->pfnInit = driver::urInit;

    pDdiTable->pfnTearDown = driver::urTearDown;

    return result;
} catch (...) {
    return exceptionToResult(std::current_exception());
}

///////////////////////////////////////////////////////////////////////////////
/// @brief Exported function for filling application's BindlessImagesExp table
///        with current process' addresses
///
/// @returns
///     - ::UR_RESULT_SUCCESS
///     - ::UR_RESULT_ERROR_INVALID_NULL_POINTER
///     - ::UR_RESULT_ERROR_UNSUPPORTED_VERSION
UR_DLLEXPORT ur_result_t UR_APICALL urGetBindlessImagesExpProcAddrTable(
    ur_api_version_t version, ///< [in] API version requested
    ur_bindless_images_exp_dditable_t
        *pDdiTable ///< [in,out] pointer to table of DDI function pointers
    ) try {
    if (nullptr == pDdiTable) {
        return UR_RESULT_ERROR_INVALID_NULL_POINTER;
    }

    if (driver::d_context.version < version) {
        return UR_RESULT_ERROR_UNSUPPORTED_VERSION;
    }

    ur_result_t result = UR_RESULT_SUCCESS;

    pDdiTable->pfnUnsampledImageHandleDestroyExp =
        driver::urBindlessImagesUnsampledImageHandleDestroyExp;

    pDdiTable->pfnSampledImageHandleDestroyExp =
        driver::urBindlessImagesSampledImageHandleDestroyExp;

    pDdiTable->pfnImageAllocateExp = driver::urBindlessImagesImageAllocateExp;

    pDdiTable->pfnImageFreeExp = driver::urBindlessImagesImageFreeExp;

    pDdiTable->pfnUnsampledImageCreateExp =
        driver::urBindlessImagesUnsampledImageCreateExp;

    pDdiTable->pfnSampledImageCreateExp =
        driver::urBindlessImagesSampledImageCreateExp;

    pDdiTable->pfnImageCopyExp = driver::urBindlessImagesImageCopyExp;

    pDdiTable->pfnImageGetInfoExp = driver::urBindlessImagesImageGetInfoExp;

    pDdiTable->pfnMipmapGetLevelExp = driver::urBindlessImagesMipmapGetLevelExp;

    pDdiTable->pfnMipmapFreeExp = driver::urBindlessImagesMipmapFreeExp;

    pDdiTable->pfnImportOpaqueFDExp = driver::urBindlessImagesImportOpaqueFDExp;

    pDdiTable->pfnMapExternalArrayExp =
        driver::urBindlessImagesMapExternalArrayExp;

    pDdiTable->pfnReleaseInteropExp = driver::urBindlessImagesReleaseInteropExp;

    pDdiTable->pfnImportExternalSemaphoreOpaqueFDExp =
        driver::urBindlessImagesImportExternalSemaphoreOpaqueFDExp;

    pDdiTable->pfnDestroyExternalSemaphoreExp =
        driver::urBindlessImagesDestroyExternalSemaphoreExp;

    pDdiTable->pfnWaitExternalSemaphoreExp =
        driver::urBindlessImagesWaitExternalSemaphoreExp;

    pDdiTable->pfnSignalExternalSemaphoreExp =
        driver::urBindlessImagesSignalExternalSemaphoreExp;

    return result;
} catch (...) {
    return exceptionToResult(std::current_exception());
}

///////////////////////////////////////////////////////////////////////////////
/// @brief Exported function for filling application's CommandBufferExp table
///        with current process' addresses
///
/// @returns
///     - ::UR_RESULT_SUCCESS
///     - ::UR_RESULT_ERROR_INVALID_NULL_POINTER
///     - ::UR_RESULT_ERROR_UNSUPPORTED_VERSION
UR_DLLEXPORT ur_result_t UR_APICALL urGetCommandBufferExpProcAddrTable(
    ur_api_version_t version, ///< [in] API version requested
    ur_command_buffer_exp_dditable_t
        *pDdiTable ///< [in,out] pointer to table of DDI function pointers
    ) try {
    if (nullptr == pDdiTable) {
        return UR_RESULT_ERROR_INVALID_NULL_POINTER;
    }

    if (driver::d_context.version < version) {
        return UR_RESULT_ERROR_UNSUPPORTED_VERSION;
    }

    ur_result_t result = UR_RESULT_SUCCESS;

    pDdiTable->pfnCreateExp = driver::urCommandBufferCreateExp;

    pDdiTable->pfnRetainExp = driver::urCommandBufferRetainExp;

    pDdiTable->pfnReleaseExp = driver::urCommandBufferReleaseExp;

    pDdiTable->pfnFinalizeExp = driver::urCommandBufferFinalizeExp;

    pDdiTable->pfnAppendKernelLaunchExp =
        driver::urCommandBufferAppendKernelLaunchExp;

    pDdiTable->pfnAppendMemcpyUSMExp =
        driver::urCommandBufferAppendMemcpyUSMExp;

    pDdiTable->pfnAppendMembufferCopyExp =
        driver::urCommandBufferAppendMembufferCopyExp;

    pDdiTable->pfnAppendMembufferCopyRectExp =
        driver::urCommandBufferAppendMembufferCopyRectExp;

    pDdiTable->pfnEnqueueExp = driver::urCommandBufferEnqueueExp;

    return result;
} catch (...) {
    return exceptionToResult(std::current_exception());
}

///////////////////////////////////////////////////////////////////////////////
/// @brief Exported function for filling application's Context table
///        with current process' addresses
///
/// @returns
///     - ::UR_RESULT_SUCCESS
///     - ::UR_RESULT_ERROR_INVALID_NULL_POINTER
///     - ::UR_RESULT_ERROR_UNSUPPORTED_VERSION
UR_DLLEXPORT ur_result_t UR_APICALL urGetContextProcAddrTable(
    ur_api_version_t version, ///< [in] API version requested
    ur_context_dditable_t
        *pDdiTable ///< [in,out] pointer to table of DDI function pointers
    ) try {
    if (nullptr == pDdiTable) {
        return UR_RESULT_ERROR_INVALID_NULL_POINTER;
    }

    if (driver::d_context.version < version) {
        return UR_RESULT_ERROR_UNSUPPORTED_VERSION;
    }

    ur_result_t result = UR_RESULT_SUCCESS;

    pDdiTable->pfnCreate = driver::urContextCreate;

    pDdiTable->pfnRetain = driver::urContextRetain;

    pDdiTable->pfnRelease = driver::urContextRelease;

    pDdiTable->pfnGetInfo = driver::urContextGetInfo;

    pDdiTable->pfnGetNativeHandle = driver::urContextGetNativeHandle;

    pDdiTable->pfnCreateWithNativeHandle =
        driver::urContextCreateWithNativeHandle;

    pDdiTable->pfnSetExtendedDeleter = driver::urContextSetExtendedDeleter;

    return result;
} catch (...) {
    return exceptionToResult(std::current_exception());
}

///////////////////////////////////////////////////////////////////////////////
/// @brief Exported function for filling application's Enqueue table
///        with current process' addresses
///
/// @returns
///     - ::UR_RESULT_SUCCESS
///     - ::UR_RESULT_ERROR_INVALID_NULL_POINTER
///     - ::UR_RESULT_ERROR_UNSUPPORTED_VERSION
UR_DLLEXPORT ur_result_t UR_APICALL urGetEnqueueProcAddrTable(
    ur_api_version_t version, ///< [in] API version requested
    ur_enqueue_dditable_t
        *pDdiTable ///< [in,out] pointer to table of DDI function pointers
    ) try {
    if (nullptr == pDdiTable) {
        return UR_RESULT_ERROR_INVALID_NULL_POINTER;
    }

    if (driver::d_context.version < version) {
        return UR_RESULT_ERROR_UNSUPPORTED_VERSION;
    }

    ur_result_t result = UR_RESULT_SUCCESS;

    pDdiTable->pfnKernelLaunch = driver::urEnqueueKernelLaunch;

    pDdiTable->pfnEventsWait = driver::urEnqueueEventsWait;

    pDdiTable->pfnEventsWaitWithBarrier =
        driver::urEnqueueEventsWaitWithBarrier;

    pDdiTable->pfnMemBufferRead = driver::urEnqueueMemBufferRead;

    pDdiTable->pfnMemBufferWrite = driver::urEnqueueMemBufferWrite;

    pDdiTable->pfnMemBufferReadRect = driver::urEnqueueMemBufferReadRect;

    pDdiTable->pfnMemBufferWriteRect = driver::urEnqueueMemBufferWriteRect;

    pDdiTable->pfnMemBufferCopy = driver::urEnqueueMemBufferCopy;

    pDdiTable->pfnMemBufferCopyRect = driver::urEnqueueMemBufferCopyRect;

    pDdiTable->pfnMemBufferFill = driver::urEnqueueMemBufferFill;

    pDdiTable->pfnMemImageRead = driver::urEnqueueMemImageRead;

    pDdiTable->pfnMemImageWrite = driver::urEnqueueMemImageWrite;

    pDdiTable->pfnMemImageCopy = driver::urEnqueueMemImageCopy;

    pDdiTable->pfnMemBufferMap = driver::urEnqueueMemBufferMap;

    pDdiTable->pfnMemUnmap = driver::urEnqueueMemUnmap;

    pDdiTable->pfnUSMFill = driver::urEnqueueUSMFill;

    pDdiTable->pfnUSMMemcpy = driver::urEnqueueUSMMemcpy;

    pDdiTable->pfnUSMPrefetch = driver::urEnqueueUSMPrefetch;

    pDdiTable->pfnUSMAdvise = driver::urEnqueueUSMAdvise;

    pDdiTable->pfnUSMFill2D = driver::urEnqueueUSMFill2D;

    pDdiTable->pfnUSMMemcpy2D = driver::urEnqueueUSMMemcpy2D;

    pDdiTable->pfnDeviceGlobalVariableWrite =
        driver::urEnqueueDeviceGlobalVariableWrite;

    pDdiTable->pfnDeviceGlobalVariableRead =
        driver::urEnqueueDeviceGlobalVariableRead;

    pDdiTable->pfnReadHostPipe = driver::urEnqueueReadHostPipe;

    pDdiTable->pfnWriteHostPipe = driver::urEnqueueWriteHostPipe;

    return result;
} catch (...) {
    return exceptionToResult(std::current_exception());
}

///////////////////////////////////////////////////////////////////////////////
/// @brief Exported function for filling application's Event table
///        with current process' addresses
///
/// @returns
///     - ::UR_RESULT_SUCCESS
///     - ::UR_RESULT_ERROR_INVALID_NULL_POINTER
///     - ::UR_RESULT_ERROR_UNSUPPORTED_VERSION
UR_DLLEXPORT ur_result_t UR_APICALL urGetEventProcAddrTable(
    ur_api_version_t version, ///< [in] API version requested
    ur_event_dditable_t
        *pDdiTable ///< [in,out] pointer to table of DDI function pointers
    ) try {
    if (nullptr == pDdiTable) {
        return UR_RESULT_ERROR_INVALID_NULL_POINTER;
    }

    if (driver::d_context.version < version) {
        return UR_RESULT_ERROR_UNSUPPORTED_VERSION;
    }

    ur_result_t result = UR_RESULT_SUCCESS;

    pDdiTable->pfnGetInfo = driver::urEventGetInfo;

    pDdiTable->pfnGetProfilingInfo = driver::urEventGetProfilingInfo;

    pDdiTable->pfnWait = driver::urEventWait;

    pDdiTable->pfnRetain = driver::urEventRetain;

    pDdiTable->pfnRelease = driver::urEventRelease;

    pDdiTable->pfnGetNativeHandle = driver::urEventGetNativeHandle;

    pDdiTable->pfnCreateWithNativeHandle =
        driver::urEventCreateWithNativeHandle;

    pDdiTable->pfnSetCallback = driver::urEventSetCallback;

    return result;
} catch (...) {
    return exceptionToResult(std::current_exception());
}

///////////////////////////////////////////////////////////////////////////////
/// @brief Exported function for filling application's Kernel table
///        with current process' addresses
///
/// @returns
///     - ::UR_RESULT_SUCCESS
///     - ::UR_RESULT_ERROR_INVALID_NULL_POINTER
///     - ::UR_RESULT_ERROR_UNSUPPORTED_VERSION
UR_DLLEXPORT ur_result_t UR_APICALL urGetKernelProcAddrTable(
    ur_api_version_t version, ///< [in] API version requested
    ur_kernel_dditable_t
        *pDdiTable ///< [in,out] pointer to table of DDI function pointers
    ) try {
    if (nullptr == pDdiTable) {
        return UR_RESULT_ERROR_INVALID_NULL_POINTER;
    }

    if (driver::d_context.version < version) {
        return UR_RESULT_ERROR_UNSUPPORTED_VERSION;
    }

    ur_result_t result = UR_RESULT_SUCCESS;

    pDdiTable->pfnCreate = driver::urKernelCreate;

    pDdiTable->pfnGetInfo = driver::urKernelGetInfo;

    pDdiTable->pfnGetGroupInfo = driver::urKernelGetGroupInfo;

    pDdiTable->pfnGetSubGroupInfo = driver::urKernelGetSubGroupInfo;

    pDdiTable->pfnRetain = driver::urKernelRetain;

    pDdiTable->pfnRelease = driver::urKernelRelease;

    pDdiTable->pfnGetNativeHandle = driver::urKernelGetNativeHandle;

    pDdiTable->pfnCreateWithNativeHandle =
        driver::urKernelCreateWithNativeHandle;

    pDdiTable->pfnSetArgValue = driver::urKernelSetArgValue;

    pDdiTable->pfnSetArgLocal = driver::urKernelSetArgLocal;

    pDdiTable->pfnSetArgPointer = driver::urKernelSetArgPointer;

    pDdiTable->pfnSetExecInfo = driver::urKernelSetExecInfo;

    pDdiTable->pfnSetArgSampler = driver::urKernelSetArgSampler;

    pDdiTable->pfnSetArgMemObj = driver::urKernelSetArgMemObj;

    pDdiTable->pfnSetSpecializationConstants =
        driver::urKernelSetSpecializationConstants;

    return result;
} catch (...) {
    return exceptionToResult(std::current_exception());
}

///////////////////////////////////////////////////////////////////////////////
/// @brief Exported function for filling application's Mem table
///        with current process' addresses
///
/// @returns
///     - ::UR_RESULT_SUCCESS
///     - ::UR_RESULT_ERROR_INVALID_NULL_POINTER
///     - ::UR_RESULT_ERROR_UNSUPPORTED_VERSION
UR_DLLEXPORT ur_result_t UR_APICALL urGetMemProcAddrTable(
    ur_api_version_t version, ///< [in] API version requested
    ur_mem_dditable_t
        *pDdiTable ///< [in,out] pointer to table of DDI function pointers
    ) try {
    if (nullptr == pDdiTable) {
        return UR_RESULT_ERROR_INVALID_NULL_POINTER;
    }

    if (driver::d_context.version < version) {
        return UR_RESULT_ERROR_UNSUPPORTED_VERSION;
    }

    ur_result_t result = UR_RESULT_SUCCESS;

    pDdiTable->pfnImageCreate = driver::urMemImageCreate;

    pDdiTable->pfnBufferCreate = driver::urMemBufferCreate;

    pDdiTable->pfnRetain = driver::urMemRetain;

    pDdiTable->pfnRelease = driver::urMemRelease;

    pDdiTable->pfnBufferPartition = driver::urMemBufferPartition;

    pDdiTable->pfnGetNativeHandle = driver::urMemGetNativeHandle;

    pDdiTable->pfnBufferCreateWithNativeHandle =
        driver::urMemBufferCreateWithNativeHandle;

    pDdiTable->pfnImageCreateWithNativeHandle =
        driver::urMemImageCreateWithNativeHandle;

    pDdiTable->pfnGetInfo = driver::urMemGetInfo;

    pDdiTable->pfnImageGetInfo = driver::urMemImageGetInfo;

    return result;
} catch (...) {
    return exceptionToResult(std::current_exception());
}

///////////////////////////////////////////////////////////////////////////////
/// @brief Exported function for filling application's PhysicalMem table
///        with current process' addresses
///
/// @returns
///     - ::UR_RESULT_SUCCESS
///     - ::UR_RESULT_ERROR_INVALID_NULL_POINTER
///     - ::UR_RESULT_ERROR_UNSUPPORTED_VERSION
UR_DLLEXPORT ur_result_t UR_APICALL urGetPhysicalMemProcAddrTable(
    ur_api_version_t version, ///< [in] API version requested
    ur_physical_mem_dditable_t
        *pDdiTable ///< [in,out] pointer to table of DDI function pointers
    ) try {
    if (nullptr == pDdiTable) {
        return UR_RESULT_ERROR_INVALID_NULL_POINTER;
    }

    if (driver::d_context.version < version) {
        return UR_RESULT_ERROR_UNSUPPORTED_VERSION;
    }

    ur_result_t result = UR_RESULT_SUCCESS;

    pDdiTable->pfnCreate = driver::urPhysicalMemCreate;

    pDdiTable->pfnRetain = driver::urPhysicalMemRetain;

    pDdiTable->pfnRelease = driver::urPhysicalMemRelease;

    return result;
} catch (...) {
    return exceptionToResult(std::current_exception());
}

///////////////////////////////////////////////////////////////////////////////
/// @brief Exported function for filling application's Platform table
///        with current process' addresses
///
/// @returns
///     - ::UR_RESULT_SUCCESS
///     - ::UR_RESULT_ERROR_INVALID_NULL_POINTER
///     - ::UR_RESULT_ERROR_UNSUPPORTED_VERSION
UR_DLLEXPORT ur_result_t UR_APICALL urGetPlatformProcAddrTable(
    ur_api_version_t version, ///< [in] API version requested
    ur_platform_dditable_t
        *pDdiTable ///< [in,out] pointer to table of DDI function pointers
    ) try {
    if (nullptr == pDdiTable) {
        return UR_RESULT_ERROR_INVALID_NULL_POINTER;
    }

    if (driver::d_context.version < version) {
        return UR_RESULT_ERROR_UNSUPPORTED_VERSION;
    }

    ur_result_t result = UR_RESULT_SUCCESS;

    pDdiTable->pfnGet = driver::urPlatformGet;

    pDdiTable->pfnGetInfo = driver::urPlatformGetInfo;

    pDdiTable->pfnGetNativeHandle = driver::urPlatformGetNativeHandle;

    pDdiTable->pfnCreateWithNativeHandle =
        driver::urPlatformCreateWithNativeHandle;

    pDdiTable->pfnGetLastError = driver::urPlatformGetLastError;

    pDdiTable->pfnGetApiVersion = driver::urPlatformGetApiVersion;

    pDdiTable->pfnGetBackendOption = driver::urPlatformGetBackendOption;

    return result;
} catch (...) {
    return exceptionToResult(std::current_exception());
}

///////////////////////////////////////////////////////////////////////////////
/// @brief Exported function for filling application's Program table
///        with current process' addresses
///
/// @returns
///     - ::UR_RESULT_SUCCESS
///     - ::UR_RESULT_ERROR_INVALID_NULL_POINTER
///     - ::UR_RESULT_ERROR_UNSUPPORTED_VERSION
UR_DLLEXPORT ur_result_t UR_APICALL urGetProgramProcAddrTable(
    ur_api_version_t version, ///< [in] API version requested
    ur_program_dditable_t
        *pDdiTable ///< [in,out] pointer to table of DDI function pointers
    ) try {
    if (nullptr == pDdiTable) {
        return UR_RESULT_ERROR_INVALID_NULL_POINTER;
    }

    if (driver::d_context.version < version) {
        return UR_RESULT_ERROR_UNSUPPORTED_VERSION;
    }

    ur_result_t result = UR_RESULT_SUCCESS;

    pDdiTable->pfnCreateWithIL = driver::urProgramCreateWithIL;

    pDdiTable->pfnCreateWithBinary = driver::urProgramCreateWithBinary;

    pDdiTable->pfnBuild = driver::urProgramBuild;

    pDdiTable->pfnCompile = driver::urProgramCompile;

    pDdiTable->pfnLink = driver::urProgramLink;

    pDdiTable->pfnRetain = driver::urProgramRetain;

    pDdiTable->pfnRelease = driver::urProgramRelease;

    pDdiTable->pfnGetFunctionPointer = driver::urProgramGetFunctionPointer;

    pDdiTable->pfnGetInfo = driver::urProgramGetInfo;

    pDdiTable->pfnGetBuildInfo = driver::urProgramGetBuildInfo;

    pDdiTable->pfnSetSpecializationConstants =
        driver::urProgramSetSpecializationConstants;

    pDdiTable->pfnGetNativeHandle = driver::urProgramGetNativeHandle;

    pDdiTable->pfnCreateWithNativeHandle =
        driver::urProgramCreateWithNativeHandle;

    return result;
} catch (...) {
    return exceptionToResult(std::current_exception());
}

///////////////////////////////////////////////////////////////////////////////
/// @brief Exported function for filling application's Queue table
///        with current process' addresses
///
/// @returns
///     - ::UR_RESULT_SUCCESS
///     - ::UR_RESULT_ERROR_INVALID_NULL_POINTER
///     - ::UR_RESULT_ERROR_UNSUPPORTED_VERSION
UR_DLLEXPORT ur_result_t UR_APICALL urGetQueueProcAddrTable(
    ur_api_version_t version, ///< [in] API version requested
    ur_queue_dditable_t
        *pDdiTable ///< [in,out] pointer to table of DDI function pointers
    ) try {
    if (nullptr == pDdiTable) {
        return UR_RESULT_ERROR_INVALID_NULL_POINTER;
    }

    if (driver::d_context.version < version) {
        return UR_RESULT_ERROR_UNSUPPORTED_VERSION;
    }

    ur_result_t result = UR_RESULT_SUCCESS;

    pDdiTable->pfnGetInfo = driver::urQueueGetInfo;

    pDdiTable->pfnCreate = driver::urQueueCreate;

    pDdiTable->pfnRetain = driver::urQueueRetain;

    pDdiTable->pfnRelease = driver::urQueueRelease;

    pDdiTable->pfnGetNativeHandle = driver::urQueueGetNativeHandle;

    pDdiTable->pfnCreateWithNativeHandle =
        driver::urQueueCreateWithNativeHandle;

    pDdiTable->pfnFinish = driver::urQueueFinish;

    pDdiTable->pfnFlush = driver::urQueueFlush;

    return result;
} catch (...) {
    return exceptionToResult(std::current_exception());
}

///////////////////////////////////////////////////////////////////////////////
/// @brief Exported function for filling application's Sampler table
///        with current process' addresses
///
/// @returns
///     - ::UR_RESULT_SUCCESS
///     - ::UR_RESULT_ERROR_INVALID_NULL_POINTER
///     - ::UR_RESULT_ERROR_UNSUPPORTED_VERSION
UR_DLLEXPORT ur_result_t UR_APICALL urGetSamplerProcAddrTable(
    ur_api_version_t version, ///< [in] API version requested
    ur_sampler_dditable_t
        *pDdiTable ///< [in,out] pointer to table of DDI function pointers
    ) try {
    if (nullptr == pDdiTable) {
        return UR_RESULT_ERROR_INVALID_NULL_POINTER;
    }

    if (driver::d_context.version < version) {
        return UR_RESULT_ERROR_UNSUPPORTED_VERSION;
    }

    ur_result_t result = UR_RESULT_SUCCESS;

    pDdiTable->pfnCreate = driver::urSamplerCreate;

    pDdiTable->pfnRetain = driver::urSamplerRetain;

    pDdiTable->pfnRelease = driver::urSamplerRelease;

    pDdiTable->pfnGetInfo = driver::urSamplerGetInfo;

    pDdiTable->pfnGetNativeHandle = driver::urSamplerGetNativeHandle;

    pDdiTable->pfnCreateWithNativeHandle =
        driver::urSamplerCreateWithNativeHandle;

    return result;
} catch (...) {
    return exceptionToResult(std::current_exception());
}

///////////////////////////////////////////////////////////////////////////////
/// @brief Exported function for filling application's USM table
///        with current process' addresses
///
/// @returns
///     - ::UR_RESULT_SUCCESS
///     - ::UR_RESULT_ERROR_INVALID_NULL_POINTER
///     - ::UR_RESULT_ERROR_UNSUPPORTED_VERSION
UR_DLLEXPORT ur_result_t UR_APICALL urGetUSMProcAddrTable(
    ur_api_version_t version, ///< [in] API version requested
    ur_usm_dditable_t
        *pDdiTable ///< [in,out] pointer to table of DDI function pointers
    ) try {
    if (nullptr == pDdiTable) {
        return UR_RESULT_ERROR_INVALID_NULL_POINTER;
    }

    if (driver::d_context.version < version) {
        return UR_RESULT_ERROR_UNSUPPORTED_VERSION;
    }

    ur_result_t result = UR_RESULT_SUCCESS;

    pDdiTable->pfnHostAlloc = driver::urUSMHostAlloc;

    pDdiTable->pfnDeviceAlloc = driver::urUSMDeviceAlloc;

    pDdiTable->pfnSharedAlloc = driver::urUSMSharedAlloc;

    pDdiTable->pfnFree = driver::urUSMFree;

    pDdiTable->pfnGetMemAllocInfo = driver::urUSMGetMemAllocInfo;

    pDdiTable->pfnPoolCreate = driver::urUSMPoolCreate;

    pDdiTable->pfnPoolRetain = driver::urUSMPoolRetain;

    pDdiTable->pfnPoolRelease = driver::urUSMPoolRelease;

    pDdiTable->pfnPoolGetInfo = driver::urUSMPoolGetInfo;

    return result;
} catch (...) {
    return exceptionToResult(std::current_exception());
}

///////////////////////////////////////////////////////////////////////////////
/// @brief Exported function for filling application's USMExp table
///        with current process' addresses
///
/// @returns
///     - ::UR_RESULT_SUCCESS
///     - ::UR_RESULT_ERROR_INVALID_NULL_POINTER
///     - ::UR_RESULT_ERROR_UNSUPPORTED_VERSION
UR_DLLEXPORT ur_result_t UR_APICALL urGetUSMExpProcAddrTable(
    ur_api_version_t version, ///< [in] API version requested
    ur_usm_exp_dditable_t
        *pDdiTable ///< [in,out] pointer to table of DDI function pointers
    ) try {
    if (nullptr == pDdiTable) {
        return UR_RESULT_ERROR_INVALID_NULL_POINTER;
    }

    if (driver::d_context.version < version) {
        return UR_RESULT_ERROR_UNSUPPORTED_VERSION;
    }

    ur_result_t result = UR_RESULT_SUCCESS;

    pDdiTable->pfnPitchedAllocExp = driver::urUSMPitchedAllocExp;

    pDdiTable->pfnImportExp = driver::urUSMImportExp;

    pDdiTable->pfnReleaseExp = driver::urUSMReleaseExp;

    return result;
} catch (...) {
    return exceptionToResult(std::current_exception());
}

///////////////////////////////////////////////////////////////////////////////
/// @brief Exported function for filling application's VirtualMem table
///        with current process' addresses
///
/// @returns
///     - ::UR_RESULT_SUCCESS
///     - ::UR_RESULT_ERROR_INVALID_NULL_POINTER
///     - ::UR_RESULT_ERROR_UNSUPPORTED_VERSION
UR_DLLEXPORT ur_result_t UR_APICALL urGetVirtualMemProcAddrTable(
    ur_api_version_t version, ///< [in] API version requested
    ur_virtual_mem_dditable_t
        *pDdiTable ///< [in,out] pointer to table of DDI function pointers
    ) try {
    if (nullptr == pDdiTable) {
        return UR_RESULT_ERROR_INVALID_NULL_POINTER;
    }

    if (driver::d_context.version < version) {
        return UR_RESULT_ERROR_UNSUPPORTED_VERSION;
    }

    ur_result_t result = UR_RESULT_SUCCESS;

    pDdiTable->pfnGranularityGetInfo = driver::urVirtualMemGranularityGetInfo;

    pDdiTable->pfnReserve = driver::urVirtualMemReserve;

    pDdiTable->pfnFree = driver::urVirtualMemFree;

    pDdiTable->pfnMap = driver::urVirtualMemMap;

    pDdiTable->pfnUnmap = driver::urVirtualMemUnmap;

    pDdiTable->pfnSetAccess = driver::urVirtualMemSetAccess;

    pDdiTable->pfnGetInfo = driver::urVirtualMemGetInfo;

    return result;
} catch (...) {
    return exceptionToResult(std::current_exception());
}

///////////////////////////////////////////////////////////////////////////////
/// @brief Exported function for filling application's UsmP2PExp table
///        with current process' addresses
///
/// @returns
///     - ::UR_RESULT_SUCCESS
///     - ::UR_RESULT_ERROR_INVALID_NULL_POINTER
///     - ::UR_RESULT_ERROR_UNSUPPORTED_VERSION
UR_DLLEXPORT ur_result_t UR_APICALL urGetUsmP2PExpProcAddrTable(
    ur_api_version_t version, ///< [in] API version requested
    ur_usm_p2_p_exp_dditable_t
        *pDdiTable ///< [in,out] pointer to table of DDI function pointers
    ) try {
    if (nullptr == pDdiTable) {
        return UR_RESULT_ERROR_INVALID_NULL_POINTER;
    }

    if (driver::d_context.version < version) {
        return UR_RESULT_ERROR_UNSUPPORTED_VERSION;
    }

    ur_result_t result = UR_RESULT_SUCCESS;

    pDdiTable->pfnEnablePeerAccessExp = driver::urUsmP2PEnablePeerAccessExp;

    pDdiTable->pfnDisablePeerAccessExp = driver::urUsmP2PDisablePeerAccessExp;

    pDdiTable->pfnPeerAccessGetInfoExp = driver::urUsmP2PPeerAccessGetInfoExp;

    return result;
} catch (...) {
    return exceptionToResult(std::current_exception());
}

///////////////////////////////////////////////////////////////////////////////
/// @brief Exported function for filling application's Device table
///        with current process' addresses
///
/// @returns
///     - ::UR_RESULT_SUCCESS
///     - ::UR_RESULT_ERROR_INVALID_NULL_POINTER
///     - ::UR_RESULT_ERROR_UNSUPPORTED_VERSION
UR_DLLEXPORT ur_result_t UR_APICALL urGetDeviceProcAddrTable(
    ur_api_version_t version, ///< [in] API version requested
    ur_device_dditable_t
        *pDdiTable ///< [in,out] pointer to table of DDI function pointers
    ) try {
    if (nullptr == pDdiTable) {
        return UR_RESULT_ERROR_INVALID_NULL_POINTER;
    }

    if (driver::d_context.version < version) {
        return UR_RESULT_ERROR_UNSUPPORTED_VERSION;
    }

    ur_result_t result = UR_RESULT_SUCCESS;

    pDdiTable->pfnGet = driver::urDeviceGet;

    pDdiTable->pfnGetInfo = driver::urDeviceGetInfo;

    pDdiTable->pfnRetain = driver::urDeviceRetain;

    pDdiTable->pfnRelease = driver::urDeviceRelease;

    pDdiTable->pfnPartition = driver::urDevicePartition;

    pDdiTable->pfnSelectBinary = driver::urDeviceSelectBinary;

    pDdiTable->pfnGetNativeHandle = driver::urDeviceGetNativeHandle;

    pDdiTable->pfnCreateWithNativeHandle =
        driver::urDeviceCreateWithNativeHandle;

    pDdiTable->pfnGetGlobalTimestamps = driver::urDeviceGetGlobalTimestamps;

    return result;
} catch (...) {
    return exceptionToResult(std::current_exception());
}

#if defined(__cplusplus)
}
#endif<|MERGE_RESOLUTION|>--- conflicted
+++ resolved
@@ -4573,60 +4573,81 @@
 }
 
 ///////////////////////////////////////////////////////////////////////////////
-<<<<<<< HEAD
+/// @brief Intercept function for urUSMImportExp
+__urdlllocal ur_result_t UR_APICALL urUSMImportExp(
+    ur_context_handle_t hContext, ///< [in] handle of the context object
+    void *pMem,                   ///< [in] pointer to host memory object
+    size_t size ///< [in] size in bytes of the host memory object to be imported
+    ) try {
+    ur_result_t result = UR_RESULT_SUCCESS;
+
+    // if the driver has created a custom function, then call it instead of using the generic path
+    auto pfnImportExp = d_context.urDdiTable.USMExp.pfnImportExp;
+    if (nullptr != pfnImportExp) {
+        result = pfnImportExp(hContext, pMem, size);
+    } else {
+        // generic implementation
+    }
+
+    return result;
+} catch (...) {
+    return exceptionToResult(std::current_exception());
+}
+
+///////////////////////////////////////////////////////////////////////////////
+/// @brief Intercept function for urUSMReleaseExp
+__urdlllocal ur_result_t UR_APICALL urUSMReleaseExp(
+    ur_context_handle_t hContext, ///< [in] handle of the context object
+    void *pMem                    ///< [in] pointer to host memory object
+    ) try {
+    ur_result_t result = UR_RESULT_SUCCESS;
+
+    // if the driver has created a custom function, then call it instead of using the generic path
+    auto pfnReleaseExp = d_context.urDdiTable.USMExp.pfnReleaseExp;
+    if (nullptr != pfnReleaseExp) {
+        result = pfnReleaseExp(hContext, pMem);
+    } else {
+        // generic implementation
+    }
+
+    return result;
+} catch (...) {
+    return exceptionToResult(std::current_exception());
+}
+
+///////////////////////////////////////////////////////////////////////////////
 /// @brief Intercept function for urUsmP2PEnablePeerAccessExp
 __urdlllocal ur_result_t UR_APICALL urUsmP2PEnablePeerAccessExp(
     ur_device_handle_t
         commandDevice,            ///< [in] handle of the command device object
     ur_device_handle_t peerDevice ///< [in] handle of the peer device object
-=======
-/// @brief Intercept function for urUSMImportExp
-__urdlllocal ur_result_t UR_APICALL urUSMImportExp(
-    ur_context_handle_t hContext, ///< [in] handle of the context object
-    void *pMem,                   ///< [in] pointer to host memory object
-    size_t size ///< [in] size in bytes of the host memory object to be imported
->>>>>>> cfa949fd
-    ) try {
-    ur_result_t result = UR_RESULT_SUCCESS;
-
-    // if the driver has created a custom function, then call it instead of using the generic path
-<<<<<<< HEAD
+    ) try {
+    ur_result_t result = UR_RESULT_SUCCESS;
+
+    // if the driver has created a custom function, then call it instead of using the generic path
     auto pfnEnablePeerAccessExp =
         d_context.urDdiTable.UsmP2PExp.pfnEnablePeerAccessExp;
     if (nullptr != pfnEnablePeerAccessExp) {
         result = pfnEnablePeerAccessExp(commandDevice, peerDevice);
-=======
-    auto pfnImportExp = d_context.urDdiTable.USMExp.pfnImportExp;
-    if (nullptr != pfnImportExp) {
-        result = pfnImportExp(hContext, pMem, size);
->>>>>>> cfa949fd
-    } else {
-        // generic implementation
-    }
-
-    return result;
-} catch (...) {
-    return exceptionToResult(std::current_exception());
-}
-
-///////////////////////////////////////////////////////////////////////////////
-<<<<<<< HEAD
+    } else {
+        // generic implementation
+    }
+
+    return result;
+} catch (...) {
+    return exceptionToResult(std::current_exception());
+}
+
+///////////////////////////////////////////////////////////////////////////////
 /// @brief Intercept function for urUsmP2PDisablePeerAccessExp
 __urdlllocal ur_result_t UR_APICALL urUsmP2PDisablePeerAccessExp(
     ur_device_handle_t
         commandDevice,            ///< [in] handle of the command device object
     ur_device_handle_t peerDevice ///< [in] handle of the peer device object
-=======
-/// @brief Intercept function for urUSMReleaseExp
-__urdlllocal ur_result_t UR_APICALL urUSMReleaseExp(
-    ur_context_handle_t hContext, ///< [in] handle of the context object
-    void *pMem                    ///< [in] pointer to host memory object
->>>>>>> cfa949fd
-    ) try {
-    ur_result_t result = UR_RESULT_SUCCESS;
-
-    // if the driver has created a custom function, then call it instead of using the generic path
-<<<<<<< HEAD
+    ) try {
+    ur_result_t result = UR_RESULT_SUCCESS;
+
+    // if the driver has created a custom function, then call it instead of using the generic path
     auto pfnDisablePeerAccessExp =
         d_context.urDdiTable.UsmP2PExp.pfnDisablePeerAccessExp;
     if (nullptr != pfnDisablePeerAccessExp) {
@@ -4666,11 +4687,6 @@
     if (nullptr != pfnPeerAccessGetInfoExp) {
         result = pfnPeerAccessGetInfoExp(commandDevice, peerDevice, propName,
                                          propSize, pPropValue, pPropSizeRet);
-=======
-    auto pfnReleaseExp = d_context.urDdiTable.USMExp.pfnReleaseExp;
-    if (nullptr != pfnReleaseExp) {
-        result = pfnReleaseExp(hContext, pMem);
->>>>>>> cfa949fd
     } else {
         // generic implementation
     }
@@ -5418,6 +5434,40 @@
 }
 
 ///////////////////////////////////////////////////////////////////////////////
+/// @brief Exported function for filling application's UsmP2PExp table
+///        with current process' addresses
+///
+/// @returns
+///     - ::UR_RESULT_SUCCESS
+///     - ::UR_RESULT_ERROR_INVALID_NULL_POINTER
+///     - ::UR_RESULT_ERROR_UNSUPPORTED_VERSION
+UR_DLLEXPORT ur_result_t UR_APICALL urGetUsmP2PExpProcAddrTable(
+    ur_api_version_t version, ///< [in] API version requested
+    ur_usm_p2p_exp_dditable_t
+        *pDdiTable ///< [in,out] pointer to table of DDI function pointers
+    ) try {
+    if (nullptr == pDdiTable) {
+        return UR_RESULT_ERROR_INVALID_NULL_POINTER;
+    }
+
+    if (driver::d_context.version < version) {
+        return UR_RESULT_ERROR_UNSUPPORTED_VERSION;
+    }
+
+    ur_result_t result = UR_RESULT_SUCCESS;
+
+    pDdiTable->pfnEnablePeerAccessExp = driver::urUsmP2PEnablePeerAccessExp;
+
+    pDdiTable->pfnDisablePeerAccessExp = driver::urUsmP2PDisablePeerAccessExp;
+
+    pDdiTable->pfnPeerAccessGetInfoExp = driver::urUsmP2PPeerAccessGetInfoExp;
+
+    return result;
+} catch (...) {
+    return exceptionToResult(std::current_exception());
+}
+
+///////////////////////////////////////////////////////////////////////////////
 /// @brief Exported function for filling application's VirtualMem table
 ///        with current process' addresses
 ///
@@ -5460,40 +5510,6 @@
 }
 
 ///////////////////////////////////////////////////////////////////////////////
-/// @brief Exported function for filling application's UsmP2PExp table
-///        with current process' addresses
-///
-/// @returns
-///     - ::UR_RESULT_SUCCESS
-///     - ::UR_RESULT_ERROR_INVALID_NULL_POINTER
-///     - ::UR_RESULT_ERROR_UNSUPPORTED_VERSION
-UR_DLLEXPORT ur_result_t UR_APICALL urGetUsmP2PExpProcAddrTable(
-    ur_api_version_t version, ///< [in] API version requested
-    ur_usm_p2_p_exp_dditable_t
-        *pDdiTable ///< [in,out] pointer to table of DDI function pointers
-    ) try {
-    if (nullptr == pDdiTable) {
-        return UR_RESULT_ERROR_INVALID_NULL_POINTER;
-    }
-
-    if (driver::d_context.version < version) {
-        return UR_RESULT_ERROR_UNSUPPORTED_VERSION;
-    }
-
-    ur_result_t result = UR_RESULT_SUCCESS;
-
-    pDdiTable->pfnEnablePeerAccessExp = driver::urUsmP2PEnablePeerAccessExp;
-
-    pDdiTable->pfnDisablePeerAccessExp = driver::urUsmP2PDisablePeerAccessExp;
-
-    pDdiTable->pfnPeerAccessGetInfoExp = driver::urUsmP2PPeerAccessGetInfoExp;
-
-    return result;
-} catch (...) {
-    return exceptionToResult(std::current_exception());
-}
-
-///////////////////////////////////////////////////////////////////////////////
 /// @brief Exported function for filling application's Device table
 ///        with current process' addresses
 ///
