# Unified Runtime

[![Build and test](https://github.com/oneapi-src/unified-runtime/actions/workflows/cmake.yml/badge.svg)](https://github.com/oneapi-src/unified-runtime/actions/workflows/cmake.yml)
[![CodeQL](https://github.com/oneapi-src/unified-runtime/actions/workflows/codeql.yml/badge.svg)](https://github.com/oneapi-src/unified-runtime/actions/workflows/codeql.yml)
[![Bandit](https://github.com/oneapi-src/unified-runtime/actions/workflows/bandit.yml/badge.svg)](https://github.com/oneapi-src/unified-runtime/actions/workflows/bandit.yml)
[![Coverity](https://scan.coverity.com/projects/28213/badge.svg)](https://scan.coverity.com/projects/oneapi-src-unified-runtime)

## Adapters
Adapter implementations for Unified Runtime currently reside in the [SYCL repository](https://github.com/intel/llvm/tree/sycl/sycl/plugins/unified_runtime/ur). This branch contains scripts to automatically
fetch and build them directly in the UR tree. The adapters are disabled by default,
see cmake options for details.

<!-- TODO: add general description and purpose of the project -->

## Table of contents

- [Unified Runtime](#unified-runtime)
  - [Adapters](#adapters)
  - [Table of contents](#table-of-contents)
  - [Contents of the repo](#contents-of-the-repo)
  - [Integration](#integration)
    - [Weekly tags](#weekly-tags)
  - [Third-Party tools](#third-party-tools)
  - [Building](#building)
    - [Windows](#windows)
    - [Linux](#linux)
    - [CMake standard options](#cmake-standard-options)
    - [Additional make targets](#additional-make-targets)
  - [Contributions](#contributions)
    - [Adapter naming convention](#adapter-naming-convention)
    - [Source code generation](#source-code-generation)
    - [Documentation](#documentation)


## Contents of the repo

This repo contains the following:

- API specification in YaML
- API programming guide in RST
- Loader and a null adapter implementation (partially generated)
- Example applications
- API C/C++ header files (generated)
- API Python module (generated)
- Sample C++ wrapper (generated)
- Sample C/C++ import library (generated)

## Integration

The recommended way to integrate this project into another is via CMake's
[FetchContent](https://cmake.org/cmake/help/latest/module/FetchContent.html),
for example:

```cmake
include(FetchContent)

FetchContent_Declare(
    unified-runtime
    GIT_REPOSITORY https://github.com/oneapi-src/unified-runtime.git
    GIT_TAG main  # This will pull the latest changes from the main branch.
)
FetchContent_MakeAvailable(unified-runtime)

add_executable(example example.cpp)
target_link_libraries(example PUBLIC unified-runtime::headers)
```

### Weekly tags

Each Friday at 23:00 UTC time a [prerelease
tag](https://github.com/oneapi-src/unified-runtime/releases) is created which
takes the form `weekly-YYYY-MM-DD`. These tags should be used by downstream
projects which intend to track development closely but maintain a fixed point in
history to avoid pulling potentially breaking changes from the `main` branch.

## Third-Party tools

Tools can be acquired via instructions in [third_party](/third_party/README.md).

## Building

Requirements:
- C++ compiler with C++17 support
- [CMake](https://cmake.org/) >= 3.14.0
- clang-format-15.0 (can be installed with `python -m pip install clang-format==15.0.7`)

### Windows

Generating Visual Studio Project. EXE and binaries will be in **build/bin/{build_config}**

```bash
$ mkdir build
$ cd build
$ cmake {path_to_source_dir} -G "Visual Studio 15 2017 Win64"
```

### Linux

Executable and binaries will be in **build/bin**

```bash
$ mkdir build
$ cd build
$ cmake {path_to_source_dir}
$ make
```

### CMake standard options

List of options provided by CMake:

<<<<<<< HEAD
| Name                    | Description                                            | Values     | Default |
|-------------------------|--------------------------------------------------------|------------|---------|
| UR_BUILD_TESTS          | Build the tests                                        | ON/OFF     | ON      |
| UR_BUILD_TOOLS          | Build tools                                            | ON/OFF     | ON      |
| UR_FORMAT_CPP_STYLE     | Format code style                                      | ON/OFF     | OFF     |
| UR_DEVELOPER_MODE       | Treat warnings as errors and enables additional checks | ON/OFF     | OFF     |
| UR_USE_ASAN             | Enable AddressSanitizer                                | ON/OFF     | OFF     |
| UR_USE_TSAN             | Enable ThreadSanitizer                                 | ON/OFF     | OFF     |
| UR_USE_UBSAN            | Enable UndefinedBehavior Sanitizer                     | ON/OFF     | OFF     |
| UR_USE_MSAN             | Enable MemorySanitizer (clang only)                    | ON/OFF     | OFF     |
| UR_ENABLE_TRACING       | Enable XPTI-based tracing layer                        | ON/OFF     | OFF     |
| UR_BUILD_ADAPTER_L0     | Fetch and use level-zero adapter from SYCL             | ON/OFF     | OFF     |
| UR_BUILD_ADAPTER_OPENCL | Fetch and use opencl adapter from SYCL                 | ON/OFF     | OFF     |
| UR_BUILD_ADAPTER_CUDA   | Fetch and use cuda adapter from SYCL                   | ON/OFF     | OFF     |
| UR_BUILD_ADAPTER_HIP    | Fetch and use hip adapter from SYCL                    | ON/OFF     | OFF     |
| UR_HIP_PLATFORM         | Build hip adapter for AMD or NVIDIA platform           | AMD/NVIDIA | AMD     |
=======
| Name | Description | Values | Default |
| - | - | - | - |
| UR_BUILD_TESTS | Build the tests | ON/OFF | ON |
| UR_BUILD_TOOLS | Build tools | ON/OFF | ON |
| UR_FORMAT_CPP_STYLE | Format code style | ON/OFF | OFF |
| UR_DEVELOPER_MODE | Treat warnings as errors and enables additional checks | ON/OFF | OFF |
| UR_USE_ASAN | Enable AddressSanitizer | ON/OFF | OFF |
| UR_USE_TSAN | Enable ThreadSanitizer | ON/OFF | OFF |
| UR_USE_UBSAN | Enable UndefinedBehavior Sanitizer | ON/OFF | OFF |
| UR_USE_MSAN | Enable MemorySanitizer (clang only) | ON/OFF | OFF |
| UR_ENABLE_TRACING | Enable XPTI-based tracing layer | ON/OFF | OFF |
| UR_CONFORMANCE_TARGET_TRIPLES | SYCL triples to build CTS device binaries for | Comma-separated list | spir64 |
>>>>>>> 47b63869

### Additional make targets

To run automated code formatting, configure CMake with `UR_FORMAT_CPP_STYLE` option
and then run a custom `cppformat` target:

```bash
$ make cppformat
```

If you've made modifications to the specification, you can also run
a custom `generate` target prior to building.
It will generate the source code **and** run automated code formatting:

```bash
$ make generate
```

## Contributions

For those who intend to make a contribution to the project please read our
[Contribution Guide](https://oneapi-src.github.io/unified-runtime/core/CONTRIB.html)
for more information.

### Adapter naming convention

To maintain consistency and clarity in naming adapter libraries, it is recommended
to use the following naming convention:

* On Linux platforms, use `libur_adapter_[name].so`.
* On Windows platforms, use `ur_adapter_[name].dll`.

### Source code generation

Code is generated using included [Python scripts](/scripts/README.md).

### Documentation

Documentation is generated from source code using Sphinx -
see [scripts dir](/scripts/README.md) for details.<|MERGE_RESOLUTION|>--- conflicted
+++ resolved
@@ -109,24 +109,6 @@
 
 List of options provided by CMake:
 
-<<<<<<< HEAD
-| Name                    | Description                                            | Values     | Default |
-|-------------------------|--------------------------------------------------------|------------|---------|
-| UR_BUILD_TESTS          | Build the tests                                        | ON/OFF     | ON      |
-| UR_BUILD_TOOLS          | Build tools                                            | ON/OFF     | ON      |
-| UR_FORMAT_CPP_STYLE     | Format code style                                      | ON/OFF     | OFF     |
-| UR_DEVELOPER_MODE       | Treat warnings as errors and enables additional checks | ON/OFF     | OFF     |
-| UR_USE_ASAN             | Enable AddressSanitizer                                | ON/OFF     | OFF     |
-| UR_USE_TSAN             | Enable ThreadSanitizer                                 | ON/OFF     | OFF     |
-| UR_USE_UBSAN            | Enable UndefinedBehavior Sanitizer                     | ON/OFF     | OFF     |
-| UR_USE_MSAN             | Enable MemorySanitizer (clang only)                    | ON/OFF     | OFF     |
-| UR_ENABLE_TRACING       | Enable XPTI-based tracing layer                        | ON/OFF     | OFF     |
-| UR_BUILD_ADAPTER_L0     | Fetch and use level-zero adapter from SYCL             | ON/OFF     | OFF     |
-| UR_BUILD_ADAPTER_OPENCL | Fetch and use opencl adapter from SYCL                 | ON/OFF     | OFF     |
-| UR_BUILD_ADAPTER_CUDA   | Fetch and use cuda adapter from SYCL                   | ON/OFF     | OFF     |
-| UR_BUILD_ADAPTER_HIP    | Fetch and use hip adapter from SYCL                    | ON/OFF     | OFF     |
-| UR_HIP_PLATFORM         | Build hip adapter for AMD or NVIDIA platform           | AMD/NVIDIA | AMD     |
-=======
 | Name | Description | Values | Default |
 | - | - | - | - |
 | UR_BUILD_TESTS | Build the tests | ON/OFF | ON |
@@ -139,7 +121,11 @@
 | UR_USE_MSAN | Enable MemorySanitizer (clang only) | ON/OFF | OFF |
 | UR_ENABLE_TRACING | Enable XPTI-based tracing layer | ON/OFF | OFF |
 | UR_CONFORMANCE_TARGET_TRIPLES | SYCL triples to build CTS device binaries for | Comma-separated list | spir64 |
->>>>>>> 47b63869
+| UR_BUILD_ADAPTER_L0     | Fetch and use level-zero adapter from SYCL             | ON/OFF     | OFF     |
+| UR_BUILD_ADAPTER_OPENCL | Fetch and use opencl adapter from SYCL                 | ON/OFF     | OFF     |
+| UR_BUILD_ADAPTER_CUDA   | Fetch and use cuda adapter from SYCL                   | ON/OFF     | OFF     |
+| UR_BUILD_ADAPTER_HIP    | Fetch and use hip adapter from SYCL                    | ON/OFF     | OFF     |
+| UR_HIP_PLATFORM         | Build hip adapter for AMD or NVIDIA platform           | AMD/NVIDIA | AMD     |
 
 ### Additional make targets
 
