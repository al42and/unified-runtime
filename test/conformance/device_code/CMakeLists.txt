--- conflicted
+++ resolved
@@ -28,19 +28,12 @@
             continue()
         endif()
         add_custom_command(OUTPUT ${EXE_PATH}
-<<<<<<< HEAD
-            COMMAND ${UR_DPCXX} -fsycl -fsycl-targets=${TRIPLE} -fsycl-device-code-split=off
+            COMMAND ${UR_DPCXX} -fsycl -fsycl-targets=${TRIPLE} -fsycl-device-code-split=off 
+            ${AMD_TARGET_BACKEND} ${AMD_OFFLOAD_ARCH} ${AMD_NOGPULIB}
             ${SOURCE_FILE} -o ${EXE_PATH}
-            COMMAND ${CMAKE_COMMAND} -E env ${EXTRA_ENV} SYCL_DUMP_IMAGES=true
-            ${EXE_PATH} || exit 0
-=======
-            COMMAND ${UR_DPCXX} -fsycl -fsycl-targets=${TRIPLE} -fsycl-device-code-split=off 
-            ${AMD_TARGET_BACKEND} ${AMD_OFFLOAD_ARCH} ${AMD_NOGPULIB} ${SOURCE_FILE} 
-            -o ${EXE_PATH}
 
             COMMAND ${CMAKE_COMMAND} -E env SYCL_DUMP_IMAGES=true
             ${EXE_PATH} || (exit 0)
->>>>>>> a2623e23
             WORKING_DIRECTORY "${DEVICE_BINARY_DIR}"
             DEPENDS ${SOURCE_FILE}
         )
