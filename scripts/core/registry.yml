---
type: header
desc: "Intel $OneApi Unified Runtime function registry"
ordinal: "-1"
---
name: $x_function_t
type: enum
desc: Defines unique stable identifiers for all functions
etors:
- name: CONTEXT_CREATE
  desc: Enumerator for $xContextCreate
  value: '1'
- name: CONTEXT_RETAIN
  desc: Enumerator for $xContextRetain
  value: '2'
- name: CONTEXT_RELEASE
  desc: Enumerator for $xContextRelease
  value: '3'
- name: CONTEXT_GET_INFO
  desc: Enumerator for $xContextGetInfo
  value: '4'
- name: CONTEXT_GET_NATIVE_HANDLE
  desc: Enumerator for $xContextGetNativeHandle
  value: '5'
- name: CONTEXT_CREATE_WITH_NATIVE_HANDLE
  desc: Enumerator for $xContextCreateWithNativeHandle
  value: '6'
- name: CONTEXT_SET_EXTENDED_DELETER
  desc: Enumerator for $xContextSetExtendedDeleter
  value: '7'
- name: DEVICE_GET
  desc: Enumerator for $xDeviceGet
  value: '8'
- name: DEVICE_GET_INFO
  desc: Enumerator for $xDeviceGetInfo
  value: '9'
- name: DEVICE_RETAIN
  desc: Enumerator for $xDeviceRetain
  value: '10'
- name: DEVICE_RELEASE
  desc: Enumerator for $xDeviceRelease
  value: '11'
- name: DEVICE_PARTITION
  desc: Enumerator for $xDevicePartition
  value: '12'
- name: DEVICE_SELECT_BINARY
  desc: Enumerator for $xDeviceSelectBinary
  value: '13'
- name: DEVICE_GET_NATIVE_HANDLE
  desc: Enumerator for $xDeviceGetNativeHandle
  value: '14'
- name: DEVICE_CREATE_WITH_NATIVE_HANDLE
  desc: Enumerator for $xDeviceCreateWithNativeHandle
  value: '15'
- name: DEVICE_GET_GLOBAL_TIMESTAMPS
  desc: Enumerator for $xDeviceGetGlobalTimestamps
  value: '16'
- name: ENQUEUE_KERNEL_LAUNCH
  desc: Enumerator for $xEnqueueKernelLaunch
  value: '17'
- name: ENQUEUE_EVENTS_WAIT
  desc: Enumerator for $xEnqueueEventsWait
  value: '18'
- name: ENQUEUE_EVENTS_WAIT_WITH_BARRIER
  desc: Enumerator for $xEnqueueEventsWaitWithBarrier
  value: '19'
- name: ENQUEUE_MEM_BUFFER_READ
  desc: Enumerator for $xEnqueueMemBufferRead
  value: '20'
- name: ENQUEUE_MEM_BUFFER_WRITE
  desc: Enumerator for $xEnqueueMemBufferWrite
  value: '21'
- name: ENQUEUE_MEM_BUFFER_READ_RECT
  desc: Enumerator for $xEnqueueMemBufferReadRect
  value: '22'
- name: ENQUEUE_MEM_BUFFER_WRITE_RECT
  desc: Enumerator for $xEnqueueMemBufferWriteRect
  value: '23'
- name: ENQUEUE_MEM_BUFFER_COPY
  desc: Enumerator for $xEnqueueMemBufferCopy
  value: '24'
- name: ENQUEUE_MEM_BUFFER_COPY_RECT
  desc: Enumerator for $xEnqueueMemBufferCopyRect
  value: '25'
- name: ENQUEUE_MEM_BUFFER_FILL
  desc: Enumerator for $xEnqueueMemBufferFill
  value: '26'
- name: ENQUEUE_MEM_IMAGE_READ
  desc: Enumerator for $xEnqueueMemImageRead
  value: '27'
- name: ENQUEUE_MEM_IMAGE_WRITE
  desc: Enumerator for $xEnqueueMemImageWrite
  value: '28'
- name: ENQUEUE_MEM_IMAGE_COPY
  desc: Enumerator for $xEnqueueMemImageCopy
  value: '29'
- name: ENQUEUE_MEM_BUFFER_MAP
  desc: Enumerator for $xEnqueueMemBufferMap
  value: '30'
- name: ENQUEUE_MEM_UNMAP
  desc: Enumerator for $xEnqueueMemUnmap
  value: '31'
- name: ENQUEUE_USM_FILL
  desc: Enumerator for $xEnqueueUSMFill
  value: '32'
- name: ENQUEUE_USM_MEMCPY
  desc: Enumerator for $xEnqueueUSMMemcpy
  value: '33'
- name: ENQUEUE_USM_PREFETCH
  desc: Enumerator for $xEnqueueUSMPrefetch
  value: '34'
- name: ENQUEUE_USM_ADVISE
  desc: Enumerator for $xEnqueueUSMAdvise
  value: '35'
- name: ENQUEUE_DEVICE_GLOBAL_VARIABLE_WRITE
  desc: Enumerator for $xEnqueueDeviceGlobalVariableWrite
  value: '38'
- name: ENQUEUE_DEVICE_GLOBAL_VARIABLE_READ
  desc: Enumerator for $xEnqueueDeviceGlobalVariableRead
  value: '39'
- name: EVENT_GET_INFO
  desc: Enumerator for $xEventGetInfo
  value: '40'
- name: EVENT_GET_PROFILING_INFO
  desc: Enumerator for $xEventGetProfilingInfo
  value: '41'
- name: EVENT_WAIT
  desc: Enumerator for $xEventWait
  value: '42'
- name: EVENT_RETAIN
  desc: Enumerator for $xEventRetain
  value: '43'
- name: EVENT_RELEASE
  desc: Enumerator for $xEventRelease
  value: '44'
- name: EVENT_GET_NATIVE_HANDLE
  desc: Enumerator for $xEventGetNativeHandle
  value: '45'
- name: EVENT_CREATE_WITH_NATIVE_HANDLE
  desc: Enumerator for $xEventCreateWithNativeHandle
  value: '46'
- name: EVENT_SET_CALLBACK
  desc: Enumerator for $xEventSetCallback
  value: '47'
- name: KERNEL_CREATE
  desc: Enumerator for $xKernelCreate
  value: '48'
- name: KERNEL_SET_ARG_VALUE
  desc: Enumerator for $xKernelSetArgValue
  value: '49'
- name: KERNEL_SET_ARG_LOCAL
  desc: Enumerator for $xKernelSetArgLocal
  value: '50'
- name: KERNEL_GET_INFO
  desc: Enumerator for $xKernelGetInfo
  value: '51'
- name: KERNEL_GET_GROUP_INFO
  desc: Enumerator for $xKernelGetGroupInfo
  value: '52'
- name: KERNEL_GET_SUB_GROUP_INFO
  desc: Enumerator for $xKernelGetSubGroupInfo
  value: '53'
- name: KERNEL_RETAIN
  desc: Enumerator for $xKernelRetain
  value: '54'
- name: KERNEL_RELEASE
  desc: Enumerator for $xKernelRelease
  value: '55'
- name: KERNEL_SET_ARG_POINTER
  desc: Enumerator for $xKernelSetArgPointer
  value: '56'
- name: KERNEL_SET_EXEC_INFO
  desc: Enumerator for $xKernelSetExecInfo
  value: '57'
- name: KERNEL_SET_ARG_SAMPLER
  desc: Enumerator for $xKernelSetArgSampler
  value: '58'
- name: KERNEL_SET_ARG_MEM_OBJ
  desc: Enumerator for $xKernelSetArgMemObj
  value: '59'
- name: KERNEL_SET_SPECIALIZATION_CONSTANTS
  desc: Enumerator for $xKernelSetSpecializationConstants
  value: '60'
- name: KERNEL_GET_NATIVE_HANDLE
  desc: Enumerator for $xKernelGetNativeHandle
  value: '61'
- name: KERNEL_CREATE_WITH_NATIVE_HANDLE
  desc: Enumerator for $xKernelCreateWithNativeHandle
  value: '62'
- name: MEM_IMAGE_CREATE
  desc: Enumerator for $xMemImageCreate
  value: '63'
- name: MEM_BUFFER_CREATE
  desc: Enumerator for $xMemBufferCreate
  value: '64'
- name: MEM_RETAIN
  desc: Enumerator for $xMemRetain
  value: '65'
- name: MEM_RELEASE
  desc: Enumerator for $xMemRelease
  value: '66'
- name: MEM_BUFFER_PARTITION
  desc: Enumerator for $xMemBufferPartition
  value: '67'
- name: MEM_GET_NATIVE_HANDLE
  desc: Enumerator for $xMemGetNativeHandle
  value: '68'
- name: ENQUEUE_READ_HOST_PIPE
  desc: Enumerator for $xEnqueueReadHostPipe
  value: '69'
- name: MEM_GET_INFO
  desc: Enumerator for $xMemGetInfo
  value: '70'
- name: MEM_IMAGE_GET_INFO
  desc: Enumerator for $xMemImageGetInfo
  value: '71'
- name: PLATFORM_GET
  desc: Enumerator for $xPlatformGet
  value: '72'
- name: PLATFORM_GET_INFO
  desc: Enumerator for $xPlatformGetInfo
  value: '73'
- name: PLATFORM_GET_API_VERSION
  desc: Enumerator for $xPlatformGetApiVersion
  value: '74'
- name: PLATFORM_GET_NATIVE_HANDLE
  desc: Enumerator for $xPlatformGetNativeHandle
  value: '75'
- name: PLATFORM_CREATE_WITH_NATIVE_HANDLE
  desc: Enumerator for $xPlatformCreateWithNativeHandle
  value: '76'
- name: PROGRAM_CREATE_WITH_IL
  desc: Enumerator for $xProgramCreateWithIL
  value: '78'
- name: PROGRAM_CREATE_WITH_BINARY
  desc: Enumerator for $xProgramCreateWithBinary
  value: '79'
- name: PROGRAM_BUILD
  desc: Enumerator for $xProgramBuild
  value: '80'
- name: PROGRAM_COMPILE
  desc: Enumerator for $xProgramCompile
  value: '81'
- name: PROGRAM_LINK
  desc: Enumerator for $xProgramLink
  value: '82'
- name: PROGRAM_RETAIN
  desc: Enumerator for $xProgramRetain
  value: '83'
- name: PROGRAM_RELEASE
  desc: Enumerator for $xProgramRelease
  value: '84'
- name: PROGRAM_GET_FUNCTION_POINTER
  desc: Enumerator for $xProgramGetFunctionPointer
  value: '85'
- name: PROGRAM_GET_INFO
  desc: Enumerator for $xProgramGetInfo
  value: '86'
- name: PROGRAM_GET_BUILD_INFO
  desc: Enumerator for $xProgramGetBuildInfo
  value: '87'
- name: PROGRAM_SET_SPECIALIZATION_CONSTANTS
  desc: Enumerator for $xProgramSetSpecializationConstants
  value: '88'
- name: PROGRAM_GET_NATIVE_HANDLE
  desc: Enumerator for $xProgramGetNativeHandle
  value: '89'
- name: PROGRAM_CREATE_WITH_NATIVE_HANDLE
  desc: Enumerator for $xProgramCreateWithNativeHandle
  value: '90'
- name: QUEUE_GET_INFO
  desc: Enumerator for $xQueueGetInfo
  value: '91'
- name: QUEUE_CREATE
  desc: Enumerator for $xQueueCreate
  value: '92'
- name: QUEUE_RETAIN
  desc: Enumerator for $xQueueRetain
  value: '93'
- name: QUEUE_RELEASE
  desc: Enumerator for $xQueueRelease
  value: '94'
- name: QUEUE_GET_NATIVE_HANDLE
  desc: Enumerator for $xQueueGetNativeHandle
  value: '95'
- name: QUEUE_CREATE_WITH_NATIVE_HANDLE
  desc: Enumerator for $xQueueCreateWithNativeHandle
  value: '96'
- name: QUEUE_FINISH
  desc: Enumerator for $xQueueFinish
  value: '97'
- name: QUEUE_FLUSH
  desc: Enumerator for $xQueueFlush
  value: '98'
- name: SAMPLER_CREATE
  desc: Enumerator for $xSamplerCreate
  value: '101'
- name: SAMPLER_RETAIN
  desc: Enumerator for $xSamplerRetain
  value: '102'
- name: SAMPLER_RELEASE
  desc: Enumerator for $xSamplerRelease
  value: '103'
- name: SAMPLER_GET_INFO
  desc: Enumerator for $xSamplerGetInfo
  value: '104'
- name: SAMPLER_GET_NATIVE_HANDLE
  desc: Enumerator for $xSamplerGetNativeHandle
  value: '105'
- name: SAMPLER_CREATE_WITH_NATIVE_HANDLE
  desc: Enumerator for $xSamplerCreateWithNativeHandle
  value: '106'
- name: USM_HOST_ALLOC
  desc: Enumerator for $xUSMHostAlloc
  value: '107'
- name: USM_DEVICE_ALLOC
  desc: Enumerator for $xUSMDeviceAlloc
  value: '108'
- name: USM_SHARED_ALLOC
  desc: Enumerator for $xUSMSharedAlloc
  value: '109'
- name: USM_FREE
  desc: Enumerator for $xUSMFree
  value: '110'
- name: USM_GET_MEM_ALLOC_INFO
  desc: Enumerator for $xUSMGetMemAllocInfo
  value: '111'
- name: USM_POOL_CREATE
  desc: Enumerator for $xUSMPoolCreate
  value: '112'
- name: COMMAND_BUFFER_CREATE_EXP
  desc: Enumerator for $xCommandBufferCreateExp
  value: '113'
- name: PLATFORM_GET_BACKEND_OPTION
  desc: Enumerator for $xPlatformGetBackendOption
  value: '114'
- name: MEM_BUFFER_CREATE_WITH_NATIVE_HANDLE
  desc: Enumerator for $xMemBufferCreateWithNativeHandle
  value: '115'
- name: MEM_IMAGE_CREATE_WITH_NATIVE_HANDLE
  desc: Enumerator for $xMemImageCreateWithNativeHandle
  value: '116'
- name: ENQUEUE_WRITE_HOST_PIPE
  desc: Enumerator for $xEnqueueWriteHostPipe
  value: '117'
- name: USM_POOL_RETAIN
  desc: Enumerator for $xUSMPoolRetain
  value: '118'
- name: USM_POOL_RELEASE
  desc: Enumerator for $xUSMPoolRelease
  value: '119'
- name: USM_POOL_GET_INFO
  desc: Enumerator for $xUSMPoolGetInfo
  value: '120'
- name: COMMAND_BUFFER_RETAIN_EXP
  desc: Enumerator for $xCommandBufferRetainExp
  value: '121'
- name: COMMAND_BUFFER_RELEASE_EXP
  desc: Enumerator for $xCommandBufferReleaseExp
  value: '122'
- name: COMMAND_BUFFER_FINALIZE_EXP
  desc: Enumerator for $xCommandBufferFinalizeExp
  value: '123'
- name: COMMAND_BUFFER_APPEND_KERNEL_LAUNCH_EXP
  desc: Enumerator for $xCommandBufferAppendKernelLaunchExp
  value: '125'
- name: COMMAND_BUFFER_ENQUEUE_EXP
  desc: Enumerator for $xCommandBufferEnqueueExp
  value: '128'
- name: USM_PITCHED_ALLOC_EXP
  desc: Enumerator for $xUSMPitchedAllocExp
  value: '132'
- name: BINDLESS_IMAGES_UNSAMPLED_IMAGE_HANDLE_DESTROY_EXP
  desc: Enumerator for $xBindlessImagesUnsampledImageHandleDestroyExp
  value: '133'
- name: BINDLESS_IMAGES_SAMPLED_IMAGE_HANDLE_DESTROY_EXP
  desc: Enumerator for $xBindlessImagesSampledImageHandleDestroyExp
  value: '134'
- name: BINDLESS_IMAGES_IMAGE_ALLOCATE_EXP
  desc: Enumerator for $xBindlessImagesImageAllocateExp
  value: '135'
- name: BINDLESS_IMAGES_IMAGE_FREE_EXP
  desc: Enumerator for $xBindlessImagesImageFreeExp
  value: '136'
- name: BINDLESS_IMAGES_UNSAMPLED_IMAGE_CREATE_EXP
  desc: Enumerator for $xBindlessImagesUnsampledImageCreateExp
  value: '137'
- name: BINDLESS_IMAGES_SAMPLED_IMAGE_CREATE_EXP
  desc: Enumerator for $xBindlessImagesSampledImageCreateExp
  value: '138'
- name: BINDLESS_IMAGES_IMAGE_COPY_EXP
  desc: Enumerator for $xBindlessImagesImageCopyExp
  value: '139'
- name: BINDLESS_IMAGES_IMAGE_GET_INFO_EXP
  desc: Enumerator for $xBindlessImagesImageGetInfoExp
  value: '140'
- name: BINDLESS_IMAGES_MIPMAP_GET_LEVEL_EXP
  desc: Enumerator for $xBindlessImagesMipmapGetLevelExp
  value: '141'
- name: BINDLESS_IMAGES_MIPMAP_FREE_EXP
  desc: Enumerator for $xBindlessImagesMipmapFreeExp
  value: '142'
- name: BINDLESS_IMAGES_IMPORT_OPAQUE_FD_EXP
  desc: Enumerator for $xBindlessImagesImportOpaqueFDExp
  value: '143'
- name: BINDLESS_IMAGES_MAP_EXTERNAL_ARRAY_EXP
  desc: Enumerator for $xBindlessImagesMapExternalArrayExp
  value: '144'
- name: BINDLESS_IMAGES_RELEASE_INTEROP_EXP
  desc: Enumerator for $xBindlessImagesReleaseInteropExp
  value: '145'
- name: BINDLESS_IMAGES_IMPORT_EXTERNAL_SEMAPHORE_OPAQUE_FD_EXP
  desc: Enumerator for $xBindlessImagesImportExternalSemaphoreOpaqueFDExp
  value: '146'
- name: BINDLESS_IMAGES_DESTROY_EXTERNAL_SEMAPHORE_EXP
  desc: Enumerator for $xBindlessImagesDestroyExternalSemaphoreExp
  value: '147'
- name: BINDLESS_IMAGES_WAIT_EXTERNAL_SEMAPHORE_EXP
  desc: Enumerator for $xBindlessImagesWaitExternalSemaphoreExp
  value: '148'
- name: BINDLESS_IMAGES_SIGNAL_EXTERNAL_SEMAPHORE_EXP
  desc: Enumerator for $xBindlessImagesSignalExternalSemaphoreExp
  value: '149'
- name: ENQUEUE_USM_FILL_2D
  desc: Enumerator for $xEnqueueUSMFill2D
  value: '151'
- name: ENQUEUE_USM_MEMCPY_2D
  desc: Enumerator for $xEnqueueUSMMemcpy2D
  value: '152'
- name: VIRTUAL_MEM_GRANULARITY_GET_INFO
  desc: Enumerator for $xVirtualMemGranularityGetInfo
  value: '153'
- name: VIRTUAL_MEM_RESERVE
  desc: Enumerator for $xVirtualMemReserve
  value: '154'
- name: VIRTUAL_MEM_FREE
  desc: Enumerator for $xVirtualMemFree
  value: '155'
- name: VIRTUAL_MEM_MAP
  desc: Enumerator for $xVirtualMemMap
  value: '156'
- name: VIRTUAL_MEM_UNMAP
  desc: Enumerator for $xVirtualMemUnmap
  value: '157'
- name: VIRTUAL_MEM_SET_ACCESS
  desc: Enumerator for $xVirtualMemSetAccess
  value: '158'
- name: VIRTUAL_MEM_GET_INFO
  desc: Enumerator for $xVirtualMemGetInfo
  value: '159'
- name: PHYSICAL_MEM_CREATE
  desc: Enumerator for $xPhysicalMemCreate
  value: '160'
- name: PHYSICAL_MEM_RETAIN
  desc: Enumerator for $xPhysicalMemRetain
  value: '161'
- name: PHYSICAL_MEM_RELEASE
  desc: Enumerator for $xPhysicalMemRelease
  value: '162'
- name: USM_IMPORT_EXP
  desc: Enumerator for $xUSMImportExp
  value: '163'
- name: USM_RELEASE_EXP
  desc: Enumerator for $xUSMReleaseExp
  value: '164'
- name: USM_P2P_ENABLE_PEER_ACCESS_EXP
  desc: Enumerator for $xUsmP2PEnablePeerAccessExp
  value: '165'
- name: USM_P2P_DISABLE_PEER_ACCESS_EXP
  desc: Enumerator for $xUsmP2PDisablePeerAccessExp
  value: '166'
- name: USM_P2P_PEER_ACCESS_GET_INFO_EXP
  desc: Enumerator for $xUsmP2PPeerAccessGetInfoExp
  value: '167'
- name: LOADER_CONFIG_CREATE
  desc: Enumerator for $xLoaderConfigCreate
  value: '172'
- name: LOADER_CONFIG_RELEASE
  desc: Enumerator for $xLoaderConfigRelease
  value: '173'
- name: LOADER_CONFIG_RETAIN
  desc: Enumerator for $xLoaderConfigRetain
  value: '174'
- name: LOADER_CONFIG_GET_INFO
  desc: Enumerator for $xLoaderConfigGetInfo
  value: '175'
- name: LOADER_CONFIG_ENABLE_LAYER
  desc: Enumerator for $xLoaderConfigEnableLayer
  value: '176'
- name: ADAPTER_RELEASE
  desc: Enumerator for $xAdapterRelease
  value: '177'
- name: ADAPTER_GET
  desc: Enumerator for $xAdapterGet
  value: '178'
- name: ADAPTER_RETAIN
  desc: Enumerator for $xAdapterRetain
  value: '179'
- name: ADAPTER_GET_LAST_ERROR
  desc: Enumerator for $xAdapterGetLastError
  value: '180'
- name: ADAPTER_GET_INFO
  desc: Enumerator for $xAdapterGetInfo
  value: '181'
<<<<<<< HEAD
- name: LOADER_INIT
  desc: Enumerator for $xLoaderInit
  value: '182'
- name: LOADER_TEAR_DOWN
  desc: Enumerator for $xLoaderTearDown
  value: '183'
- name: COMMAND_BUFFER_APPEND_USM_MEMCPY_EXP
  desc: Enumerator for $xCommandBufferAppendUSMMemcpyExp
  value: '184'
- name: COMMAND_BUFFER_APPEND_USM_FILL_EXP
  desc: Enumerator for $xCommandBufferAppendUSMFillExp
  value: '185'
- name: COMMAND_BUFFER_APPEND_MEM_BUFFER_COPY_EXP
  desc: Enumerator for $xCommandBufferAppendMemBufferCopyExp
  value: '186'
- name: COMMAND_BUFFER_APPEND_MEM_BUFFER_WRITE_EXP
  desc: Enumerator for $xCommandBufferAppendMemBufferWriteExp
  value: '187'
- name: COMMAND_BUFFER_APPEND_MEM_BUFFER_READ_EXP
  desc: Enumerator for $xCommandBufferAppendMemBufferReadExp
  value: '188'
- name: COMMAND_BUFFER_APPEND_MEM_BUFFER_COPY_RECT_EXP
  desc: Enumerator for $xCommandBufferAppendMemBufferCopyRectExp
  value: '189'
- name: COMMAND_BUFFER_APPEND_MEM_BUFFER_WRITE_RECT_EXP
  desc: Enumerator for $xCommandBufferAppendMemBufferWriteRectExp
  value: '190'
- name: COMMAND_BUFFER_APPEND_MEM_BUFFER_READ_RECT_EXP
  desc: Enumerator for $xCommandBufferAppendMemBufferReadRectExp
  value: '191'
- name: COMMAND_BUFFER_APPEND_MEM_BUFFER_FILL_EXP
  desc: Enumerator for $xCommandBufferAppendMemBufferFillExp
  value: '192'
- name: ENQUEUE_COOPERATIVE_KERNEL_LAUNCH_EXP
  desc: Enumerator for $xEnqueueCooperativeKernelLaunchExp
  value: '193'
- name: KERNEL_SUGGEST_MAX_COOPERATIVE_GROUP_COUNT_EXP
  desc: Enumerator for $xKernelSuggestMaxCooperativeGroupCountExp
  value: '194'
- name: COMMAND_BUFFER_APPEND_USM_PREFETCH_EXP
  desc: Enumerator for $xCommandBufferAppendUSMPrefetchExp
  value: '195'
- name: COMMAND_BUFFER_APPEND_USM_ADVISE_EXP
  desc: Enumerator for $xCommandBufferAppendUSMAdviseExp
  value: '196'
=======
>>>>>>> 41228d30
- name: PROGRAM_BUILD_EXP
  desc: Enumerator for $xProgramBuildExp
  value: '197'
- name: PROGRAM_COMPILE_EXP
  desc: Enumerator for $xProgramCompileExp
  value: '198'
- name: PROGRAM_LINK_EXP
  desc: Enumerator for $xProgramLinkExp
  value: '199'
<<<<<<< HEAD
- name: LOADER_CONFIG_SET_CODE_LOCATION_CALLBACK
  desc: Enumerator for $xLoaderConfigSetCodeLocationCallback
  value: '200'
=======
>>>>>>> 41228d30
---
type: enum
desc: Defines structure types
name: $x_structure_type_t
etors:
- name: CONTEXT_PROPERTIES
  desc: $x_context_properties_t
  value: '0'
- name: IMAGE_DESC
  desc: $x_image_desc_t
  value: '1'
- name: BUFFER_PROPERTIES
  desc: $x_buffer_properties_t
  value: '2'
- name: BUFFER_REGION
  desc: $x_buffer_region_t
  value: '3'
- name: BUFFER_CHANNEL_PROPERTIES
  desc: $x_buffer_channel_properties_t
  value: '4'
- name: BUFFER_ALLOC_LOCATION_PROPERTIES
  desc: $x_buffer_alloc_location_properties_t
  value: '5'
- name: PROGRAM_PROPERTIES
  desc: $x_program_properties_t
  value: '6'
- name: USM_DESC
  desc: $x_usm_desc_t
  value: '7'
- name: USM_HOST_DESC
  desc: $x_usm_host_desc_t
  value: '8'
- name: USM_DEVICE_DESC
  desc: $x_usm_device_desc_t
  value: '9'
- name: USM_POOL_DESC
  desc: $x_usm_pool_desc_t
  value: '10'
- name: USM_POOL_LIMITS_DESC
  desc: $x_usm_pool_limits_desc_t
  value: '11'
- name: DEVICE_BINARY
  desc: $x_device_binary_t
  value: '12'
- name: SAMPLER_DESC
  desc: $x_sampler_desc_t
  value: '13'
- name: QUEUE_PROPERTIES
  desc: $x_queue_properties_t
  value: '14'
- name: QUEUE_INDEX_PROPERTIES
  desc: $x_queue_index_properties_t
  value: '15'
- name: CONTEXT_NATIVE_PROPERTIES
  desc: $x_context_native_properties_t
  value: '16'
- name: KERNEL_NATIVE_PROPERTIES
  desc: $x_kernel_native_properties_t
  value: '17'
- name: QUEUE_NATIVE_PROPERTIES
  desc: $x_queue_native_properties_t
  value: '18'
- name: MEM_NATIVE_PROPERTIES
  desc: $x_mem_native_properties_t
  value: '19'
- name: EVENT_NATIVE_PROPERTIES
  desc: $x_event_native_properties_t
  value: '20'
- name: PLATFORM_NATIVE_PROPERTIES
  desc: $x_platform_native_properties_t
  value: '21'
- name: DEVICE_NATIVE_PROPERTIES
  desc: $x_device_native_properties_t
  value: '22'
- name: PROGRAM_NATIVE_PROPERTIES
  desc: $x_program_native_properties_t
  value: '23'
- name: SAMPLER_NATIVE_PROPERTIES
  desc: $x_sampler_native_properties_t
  value: '24'
- name: QUEUE_NATIVE_DESC
  desc: $x_queue_native_desc_t
  value: '25'
- name: DEVICE_PARTITION_PROPERTIES
  desc: $x_device_partition_properties_t
  value: '26'
- name: KERNEL_ARG_MEM_OBJ_PROPERTIES
  desc: $x_kernel_arg_mem_obj_properties_t
  value: '27'
- name: PHYSICAL_MEM_PROPERTIES
  desc: $x_physical_mem_properties_t
  value: '28'
- name: KERNEL_ARG_POINTER_PROPERTIES
  desc: $x_kernel_arg_pointer_properties_t
  value: '29'
- name: KERNEL_ARG_SAMPLER_PROPERTIES
  desc: $x_kernel_arg_sampler_properties_t
  value: '30'
- name: KERNEL_EXEC_INFO_PROPERTIES
  desc: $x_kernel_exec_info_properties_t
  value: '31'
- name: KERNEL_ARG_VALUE_PROPERTIES
  desc: $x_kernel_arg_value_properties_t
  value: '32'
- name: KERNEL_ARG_LOCAL_PROPERTIES
  desc: $x_kernel_arg_local_properties_t
  value: '33'<|MERGE_RESOLUTION|>--- conflicted
+++ resolved
@@ -502,54 +502,6 @@
 - name: ADAPTER_GET_INFO
   desc: Enumerator for $xAdapterGetInfo
   value: '181'
-<<<<<<< HEAD
-- name: LOADER_INIT
-  desc: Enumerator for $xLoaderInit
-  value: '182'
-- name: LOADER_TEAR_DOWN
-  desc: Enumerator for $xLoaderTearDown
-  value: '183'
-- name: COMMAND_BUFFER_APPEND_USM_MEMCPY_EXP
-  desc: Enumerator for $xCommandBufferAppendUSMMemcpyExp
-  value: '184'
-- name: COMMAND_BUFFER_APPEND_USM_FILL_EXP
-  desc: Enumerator for $xCommandBufferAppendUSMFillExp
-  value: '185'
-- name: COMMAND_BUFFER_APPEND_MEM_BUFFER_COPY_EXP
-  desc: Enumerator for $xCommandBufferAppendMemBufferCopyExp
-  value: '186'
-- name: COMMAND_BUFFER_APPEND_MEM_BUFFER_WRITE_EXP
-  desc: Enumerator for $xCommandBufferAppendMemBufferWriteExp
-  value: '187'
-- name: COMMAND_BUFFER_APPEND_MEM_BUFFER_READ_EXP
-  desc: Enumerator for $xCommandBufferAppendMemBufferReadExp
-  value: '188'
-- name: COMMAND_BUFFER_APPEND_MEM_BUFFER_COPY_RECT_EXP
-  desc: Enumerator for $xCommandBufferAppendMemBufferCopyRectExp
-  value: '189'
-- name: COMMAND_BUFFER_APPEND_MEM_BUFFER_WRITE_RECT_EXP
-  desc: Enumerator for $xCommandBufferAppendMemBufferWriteRectExp
-  value: '190'
-- name: COMMAND_BUFFER_APPEND_MEM_BUFFER_READ_RECT_EXP
-  desc: Enumerator for $xCommandBufferAppendMemBufferReadRectExp
-  value: '191'
-- name: COMMAND_BUFFER_APPEND_MEM_BUFFER_FILL_EXP
-  desc: Enumerator for $xCommandBufferAppendMemBufferFillExp
-  value: '192'
-- name: ENQUEUE_COOPERATIVE_KERNEL_LAUNCH_EXP
-  desc: Enumerator for $xEnqueueCooperativeKernelLaunchExp
-  value: '193'
-- name: KERNEL_SUGGEST_MAX_COOPERATIVE_GROUP_COUNT_EXP
-  desc: Enumerator for $xKernelSuggestMaxCooperativeGroupCountExp
-  value: '194'
-- name: COMMAND_BUFFER_APPEND_USM_PREFETCH_EXP
-  desc: Enumerator for $xCommandBufferAppendUSMPrefetchExp
-  value: '195'
-- name: COMMAND_BUFFER_APPEND_USM_ADVISE_EXP
-  desc: Enumerator for $xCommandBufferAppendUSMAdviseExp
-  value: '196'
-=======
->>>>>>> 41228d30
 - name: PROGRAM_BUILD_EXP
   desc: Enumerator for $xProgramBuildExp
   value: '197'
@@ -559,12 +511,54 @@
 - name: PROGRAM_LINK_EXP
   desc: Enumerator for $xProgramLinkExp
   value: '199'
-<<<<<<< HEAD
 - name: LOADER_CONFIG_SET_CODE_LOCATION_CALLBACK
   desc: Enumerator for $xLoaderConfigSetCodeLocationCallback
   value: '200'
-=======
->>>>>>> 41228d30
+- name: LOADER_INIT
+  desc: Enumerator for $xLoaderInit
+  value: '201'
+- name: LOADER_TEAR_DOWN
+  desc: Enumerator for $xLoaderTearDown
+  value: '202'
+- name: COMMAND_BUFFER_APPEND_USM_MEMCPY_EXP
+  desc: Enumerator for $xCommandBufferAppendUSMMemcpyExp
+  value: '203'
+- name: COMMAND_BUFFER_APPEND_USM_FILL_EXP
+  desc: Enumerator for $xCommandBufferAppendUSMFillExp
+  value: '204'
+- name: COMMAND_BUFFER_APPEND_MEM_BUFFER_COPY_EXP
+  desc: Enumerator for $xCommandBufferAppendMemBufferCopyExp
+  value: '205'
+- name: COMMAND_BUFFER_APPEND_MEM_BUFFER_WRITE_EXP
+  desc: Enumerator for $xCommandBufferAppendMemBufferWriteExp
+  value: '206'
+- name: COMMAND_BUFFER_APPEND_MEM_BUFFER_READ_EXP
+  desc: Enumerator for $xCommandBufferAppendMemBufferReadExp
+  value: '207'
+- name: COMMAND_BUFFER_APPEND_MEM_BUFFER_COPY_RECT_EXP
+  desc: Enumerator for $xCommandBufferAppendMemBufferCopyRectExp
+  value: '208'
+- name: COMMAND_BUFFER_APPEND_MEM_BUFFER_WRITE_RECT_EXP
+  desc: Enumerator for $xCommandBufferAppendMemBufferWriteRectExp
+  value: '209'
+- name: COMMAND_BUFFER_APPEND_MEM_BUFFER_READ_RECT_EXP
+  desc: Enumerator for $xCommandBufferAppendMemBufferReadRectExp
+  value: '210'
+- name: COMMAND_BUFFER_APPEND_MEM_BUFFER_FILL_EXP
+  desc: Enumerator for $xCommandBufferAppendMemBufferFillExp
+  value: '211'
+- name: COMMAND_BUFFER_APPEND_USM_PREFETCH_EXP
+  desc: Enumerator for $xCommandBufferAppendUSMPrefetchExp
+  value: '212'
+- name: COMMAND_BUFFER_APPEND_USM_ADVISE_EXP
+  desc: Enumerator for $xCommandBufferAppendUSMAdviseExp
+  value: '213'
+- name: ENQUEUE_COOPERATIVE_KERNEL_LAUNCH_EXP
+  desc: Enumerator for $xEnqueueCooperativeKernelLaunchExp
+  value: '214'
+- name: KERNEL_SUGGEST_MAX_COOPERATIVE_GROUP_COUNT_EXP
+  desc: Enumerator for $xKernelSuggestMaxCooperativeGroupCountExp
+  value: '215'
 ---
 type: enum
 desc: Defines structure types
