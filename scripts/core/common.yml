#
# Copyright (C) 2022 Intel Corporation
#
# Part of the Unified-Runtime Project, under the Apache License v2.0 with LLVM Exceptions.
# See LICENSE.TXT
# SPDX-License-Identifier: Apache-2.0 WITH LLVM-exception
#
# See YaML.md for syntax definition
#
--- #--------------------------------------------------------------------------
type: header
desc: "Intel $OneApi Unified Runtime API common types"
ordinal: "0"
--- #--------------------------------------------------------------------------
type: macro
desc: "Generates generic $OneApi API versions"
name: "$X_MAKE_VERSION( _major, _minor )"
value: "(( _major << 16 )|( _minor & 0x0000ffff))"
--- #--------------------------------------------------------------------------
type: macro
desc: "Extracts $OneApi API major version"
name: "$X_MAJOR_VERSION( _ver )"
value: "( _ver >> 16 )"
--- #--------------------------------------------------------------------------
type: macro
desc: "Extracts $OneApi API minor version"
name: "$X_MINOR_VERSION( _ver )"
value: "( _ver & 0x0000ffff )"
--- #--------------------------------------------------------------------------
type: macro
desc: "Calling convention for all API functions"
condition: "defined(_WIN32)"
name: $X_APICALL
value: __cdecl
altvalue: ""
--- #--------------------------------------------------------------------------
type: macro
desc: "Microsoft-specific dllexport storage-class attribute"
condition: "defined(_WIN32)"
name: $X_APIEXPORT
value: __declspec(dllexport)
altvalue: ""
--- #--------------------------------------------------------------------------
type: macro
desc: "Microsoft-specific dllexport storage-class attribute"
condition: "defined(_WIN32)"
name: $X_DLLEXPORT
value: __declspec(dllexport)
--- #--------------------------------------------------------------------------
type: macro
desc: "GCC-specific dllexport storage-class attribute"
condition: "__GNUC__ >= 4"
name: $X_DLLEXPORT
value: __attribute__ ((visibility ("default")))
altvalue: ""
--- #--------------------------------------------------------------------------
type: typedef
desc: "compiler-independent type"
name: $x_bool_t
value: uint8_t
--- #--------------------------------------------------------------------------
type: handle
desc: "Handle of a platform instance"
class: $xPlatform
name: "$x_platform_handle_t"
--- #--------------------------------------------------------------------------
type: handle
desc: "Handle of platform's device object"
class: $xDevice
name: "$x_device_handle_t"
--- #--------------------------------------------------------------------------
type: handle
desc: "Handle of context object"
class: $xContext
name: "$x_context_handle_t"
--- #--------------------------------------------------------------------------
type: handle
desc: "Handle of event object"
class: $xEvent
name: "$x_event_handle_t"
--- #--------------------------------------------------------------------------
type: handle
desc: "Handle of Program object"
class: $xProgram
name: "$x_program_handle_t"
--- #--------------------------------------------------------------------------
type: handle
desc: "Handle of program's Kernel object"
class: $xKernel
name: "$x_kernel_handle_t"
--- #--------------------------------------------------------------------------
type: handle
desc: "Handle of a queue object"
class: $xPlatform
name: "$x_queue_handle_t"
--- #--------------------------------------------------------------------------
type: handle
desc: "Handle of a native object"
class: $xPlatform
name: "$x_native_handle_t"
--- #--------------------------------------------------------------------------
type: handle
desc: "Handle of a Sampler object"
class: $xSampler
name: "$x_sampler_handle_t"
--- #--------------------------------------------------------------------------
type: handle
desc: "Handle of memory object which can either be buffer or image"
class: $xMem
name: "$x_mem_handle_t"
--- #--------------------------------------------------------------------------
type: macro
desc: "Generic macro for enumerator bit masks"
name: "$X_BIT( _i )"
value: "( 1 << _i )"
--- #--------------------------------------------------------------------------
type: enum
desc: "Defines Return/Error codes"
name: $x_result_t
etors:
    - name: SUCCESS
      value: "0"
      desc: "Success"
    - name: ERROR_INVALID_OPERATION
      desc: "Invalid operation"
    - name: ERROR_INVALID_QUEUE_PROPERTIES
      desc: "Invalid queue properties"
    - name: ERROR_INVALID_QUEUE
      desc: "Invalid queue"
    - name: ERROR_INVALID_VALUE
      desc: "Invalid Value"
    - name: ERROR_INVALID_CONTEXT
      desc: "Invalid context"
    - name: ERROR_INVALID_PLATFORM
      desc: "Invalid platform"
    - name: ERROR_INVALID_BINARY
      desc: "Invalid binary"
    - name: ERROR_INVALID_PROGRAM
      desc: "Invalid program"
    - name: ERROR_INVALID_SAMPLER
      desc: "Invalid sampler"
    - name: ERROR_INVALID_BUFFER_SIZE
      desc: "Invalid buffer size"
    - name: ERROR_INVALID_MEM_OBJECT
      desc: "Invalid memory object"
    - name: ERROR_INVALID_EVENT
      desc: "Invalid event"
    - name: ERROR_INVALID_EVENT_WAIT_LIST
      desc: "Returned when the event wait list or the events in the wait list are invalid."
    - name: ERROR_MISALIGNED_SUB_BUFFER_OFFSET
      desc: "Misaligned sub buffer offset"
    - name: ERROR_INVALID_WORK_GROUP_SIZE
      desc: "Invalid work group size"
    - name: ERROR_COMPILER_NOT_AVAILABLE
      desc: "Compiler not available"
    - name: ERROR_PROFILING_INFO_NOT_AVAILABLE
      desc: "Profiling info not available"
    - name: ERROR_DEVICE_NOT_FOUND
      desc: "Device not found"
    - name: ERROR_INVALID_DEVICE
      desc: "Invalid device"
    - name: ERROR_DEVICE_LOST
      desc: "Device hung, reset, was removed, or adapter update occurred"
    - name: ERROR_DEVICE_REQUIRES_RESET
      desc: "Device requires a reset"
    - name: ERROR_DEVICE_IN_LOW_POWER_STATE
      desc: "Device currently in low power state"
    - name: ERROR_DEVICE_PARTITION_FAILED
      desc: "Device paritioning failed"
    - name: ERROR_INVALID_DEVICE_PARTITION_COUNT
      desc: "Invalid counts provided with $X_DEVICE_PARTITION_BY_COUNTS"
    - name: ERROR_INVALID_WORK_ITEM_SIZE
      desc: "Invalid work item size"
    - name: ERROR_INVALID_WORK_DIMENSION
      desc: "Invalid work dimension"
    - name: ERROR_INVALID_KERNEL_ARGS
      desc: "Invalid kernel args"
    - name: ERROR_INVALID_KERNEL
      desc: "Invalid kernel"
    - name: ERROR_INVALID_KERNEL_NAME
      desc: "[Validation] kernel name is not found in the program"
    - name: ERROR_INVALID_KERNEL_ARGUMENT_INDEX
      desc: "[Validation] kernel argument index is not valid for kernel"
    - name: ERROR_INVALID_KERNEL_ARGUMENT_SIZE
      desc: "[Validation] kernel argument size does not match kernel"
    - name: ERROR_INVALID_KERNEL_ATTRIBUTE_VALUE
      desc: "[Validation] value of kernel attribute is not valid for the kernel or device"
    - name: ERROR_INVALID_IMAGE_SIZE
      desc: "Invalid image size"
    - name: ERROR_INVALID_IMAGE_FORMAT_DESCRIPTOR
      desc: "Invalid image format descriptor"
    - name: ERROR_IMAGE_FORMAT_NOT_SUPPORTED
      desc: "Image format not supported"
    - name: ERROR_MEM_OBJECT_ALLOCATION_FAILURE
      desc: "Memory object allocation failure"
    - name: ERROR_INVALID_PROGRAM_EXECUTABLE
      desc: "Program object parameter is invalid."
    - name: ERROR_UNINITIALIZED
      desc: "[Validation] adapter is not initialized"
    - name: ERROR_OUT_OF_HOST_MEMORY
      desc: "Insufficient host memory to satisfy call"
    - name: ERROR_OUT_OF_DEVICE_MEMORY
      desc: "Insufficient device memory to satisfy call"
    - name: ERROR_OUT_OF_RESOURCES
      desc: "Out of resources"
    - name: ERROR_PROGRAM_BUILD_FAILURE
      desc: "Error occurred when building program, see build log for details"
    - name: ERROR_PROGRAM_LINK_FAILURE
      desc: "Error occurred when linking programs, see build log for details"
    - name: ERROR_UNSUPPORTED_VERSION
      desc: "[Validation] generic error code for unsupported versions"
    - name: ERROR_UNSUPPORTED_FEATURE
      desc: "[Validation] generic error code for unsupported features"
    - name: ERROR_INVALID_ARGUMENT
      desc: "[Validation] generic error code for invalid arguments"
    - name: ERROR_INVALID_NULL_HANDLE
      desc: "[Validation] handle argument is not valid"
    - name: ERROR_HANDLE_OBJECT_IN_USE
      desc: "[Validation] object pointed to by handle still in-use by device"
    - name: ERROR_INVALID_NULL_POINTER
      desc: "[Validation] pointer argument may not be nullptr"
    - name: ERROR_INVALID_SIZE
      desc: "[Validation] invalid size or dimensions (e.g., must not be zero, or is out of bounds)"
    - name: ERROR_UNSUPPORTED_SIZE
      desc: "[Validation] size argument is not supported by the device (e.g., too large)"
    - name: ERROR_UNSUPPORTED_ALIGNMENT
      desc: "[Validation] alignment argument is not supported by the device (e.g., too small)"
    - name: ERROR_INVALID_SYNCHRONIZATION_OBJECT
      desc: "[Validation] synchronization object in invalid state"
    - name: ERROR_INVALID_ENUMERATION
      desc: "[Validation] enumerator argument is not valid"
    - name: ERROR_UNSUPPORTED_ENUMERATION
      desc: "[Validation] enumerator argument is not supported by the device"
    - name: ERROR_UNSUPPORTED_IMAGE_FORMAT
      desc: "[Validation] image format is not supported by the device"
    - name: ERROR_INVALID_NATIVE_BINARY
      desc: "[Validation] native binary is not supported by the device"
    - name: ERROR_INVALID_GLOBAL_NAME
      desc: "[Validation] global variable is not found in the program"
    - name: ERROR_INVALID_FUNCTION_NAME
      desc: "[Validation] function name is not found in the program"
    - name: ERROR_INVALID_GROUP_SIZE_DIMENSION
      desc: "[Validation] group size dimension is not valid for the kernel or device"
    - name: ERROR_INVALID_GLOBAL_WIDTH_DIMENSION
      desc: "[Validation] global width dimension is not valid for the kernel or device"
    - name: ERROR_PROGRAM_UNLINKED
      desc: "[Validation] compiled program or program with imports needs to be linked before kernels can be created from it."
    - name: ERROR_OVERLAPPING_REGIONS
      desc: "[Validation] copy operations do not support overlapping regions of memory"
    - name: ERROR_INVALID_HOST_PTR
      desc: "Invalid host pointer"
    - name: ERROR_INVALID_USM_SIZE
      desc: "Invalid USM size"
    - name: ERROR_OBJECT_ALLOCATION_FAILURE
      desc: "Objection allocation failure"
    - name: ERROR_ADAPTER_SPECIFIC
      desc: "An adapter specific warning/error has been reported and can be retrieved
             via the urGetLastResult entry point."
    - name: ERROR_INVALID_COMMAND_BUFFER_EXP
      value: "0x1000"
      desc: "Invalid Command-Buffer"
    - name: ERROR_INVALID_COMMAND_BUFFER_SYNC_POINT_EXP
      value: "0x1001"
      desc: "Sync point is not valid for the command-buffer"
    - name: ERROR_INVALID_COMMAND_BUFFER_SYNC_POINT_WAIT_LIST_EXP
      value: "0x1002"
      desc: "Sync point wait list is invalid"
    - name: ERROR_UNKNOWN
      value: "0x7ffffffe"
      desc: "Unknown or internal error"
--- #--------------------------------------------------------------------------
type: enum
desc: "Defines structure types"
name: $x_structure_type_t
etors:
    - name: CONTEXT_PROPERTIES
      desc: $x_context_properties_t
    - name: IMAGE_DESC
      desc: $x_image_desc_t
    - name: BUFFER_PROPERTIES
      desc: $x_buffer_properties_t
    - name: BUFFER_REGION
      desc: $x_buffer_region_t
    - name: BUFFER_CHANNEL_PROPERTIES
      desc: $x_buffer_channel_properties_t
    - name: BUFFER_ALLOC_LOCATION_PROPERTIES
      desc: $x_buffer_alloc_location_properties_t
    - name: PROGRAM_PROPERTIES
      desc: $x_program_properties_t
    - name: USM_DESC
      desc: $x_usm_desc_t
    - name: USM_HOST_DESC
      desc: $x_usm_host_desc_t
    - name: USM_DEVICE_DESC
      desc: $x_usm_device_desc_t
    - name: USM_POOL_DESC
      desc: $x_usm_pool_desc_t
    - name: USM_POOL_LIMITS_DESC
      desc: $x_usm_pool_limits_desc_t
    - name: DEVICE_BINARY
      desc: $x_device_binary_t
    - name: SAMPLER_DESC
      desc: $x_sampler_desc_t
    - name: QUEUE_PROPERTIES
      desc: $x_queue_properties_t
    - name: QUEUE_INDEX_PROPERTIES
      desc: $x_queue_properties_t
    - name: CONTEXT_NATIVE_PROPERTIES
      desc: $x_context_native_properties_t
    - name: KERNEL_NATIVE_PROPERTIES
      desc: $x_kernel_native_properties_t
    - name: QUEUE_NATIVE_PROPERTIES
      desc: $x_queue_native_properties_t
    - name: MEM_NATIVE_PROPERTIES
      desc: $x_mem_native_properties_t
    - name: EVENT_NATIVE_PROPERTIES
      desc: $x_event_native_properties_t
    - name: PLATFORM_NATIVE_PROPERTIES
      desc: $x_platform_native_properties_t
    - name: DEVICE_NATIVE_PROPERTIES
      desc: $x_device_native_properties_t
    - name: PROGRAM_NATIVE_PROPERTIES
      desc: $x_program_native_properties_t
    - name: SAMPLER_NATIVE_PROPERTIES
      desc: $x_sampler_native_properties_t
    - name: QUEUE_NATIVE_DESC
      desc: $x_queue_native_desc_t
    - name: DEVICE_PARTITION_PROPERTIES
      desc: $x_device_partition_properties_t
<<<<<<< HEAD
    - name: MEM_OBJ_PROPERTIES
      desc: $x_mem_obj_properties_t
=======
    - name: EXP_COMMAND_BUFFER_DESC
      desc: $x_exp_command_buffer_desc_t
    - name: EXP_SAMPLER_MIP_PROPERTIES
      desc: $x_exp_sampler_mip_properties_t
>>>>>>> bffad0c9
--- #--------------------------------------------------------------------------
type: struct
desc: "Base for all properties types"
name: $x_base_properties_t
members:
    - type: $x_structure_type_t
      name: stype
      desc: "[in] type of this structure"
    - type: "void*"
      name: pNext
      desc: "[in,out][optional] pointer to extension-specific structure"
      init: nullptr
--- #--------------------------------------------------------------------------
type: struct
desc: "Base for all descriptor types"
name: $x_base_desc_t
members:
    - type: $x_structure_type_t
      name: stype
      desc: "[in] type of this structure"
    - type: "const void*"
      name: pNext
      desc: "[in][optional] pointer to extension-specific structure"
      init: nullptr
--- #--------------------------------------------------------------------------
type: struct
desc: "3D offset argument passed to buffer rect operations"
name: $x_rect_offset_t
members:
    - type: uint64_t
      name: x
      desc: "[in] x offset (bytes)"
    - type: uint64_t
      name: y
      desc: "[in] y offset (scalar)"
    - type: uint64_t
      name: z
      desc: "[in] z offset (scalar)"
--- #--------------------------------------------------------------------------
type: struct
desc: "3D region argument passed to buffer rect operations"
name: $x_rect_region_t
members:
    - type: uint64_t
      name: width
      desc: "[in] width (bytes)"
    - type: uint64_t
      name: height
      desc: "[in] height (scalar)"
    - type: uint64_t
      name: depth
      desc: "[in] scalar (scalar)"<|MERGE_RESOLUTION|>--- conflicted
+++ resolved
@@ -327,15 +327,12 @@
       desc: $x_queue_native_desc_t
     - name: DEVICE_PARTITION_PROPERTIES
       desc: $x_device_partition_properties_t
-<<<<<<< HEAD
-    - name: MEM_OBJ_PROPERTIES
-      desc: $x_mem_obj_properties_t
-=======
     - name: EXP_COMMAND_BUFFER_DESC
       desc: $x_exp_command_buffer_desc_t
     - name: EXP_SAMPLER_MIP_PROPERTIES
       desc: $x_exp_sampler_mip_properties_t
->>>>>>> bffad0c9
+    - name: MEM_OBJ_PROPERTIES
+      desc: $x_mem_obj_properties_t
 --- #--------------------------------------------------------------------------
 type: struct
 desc: "Base for all properties types"
